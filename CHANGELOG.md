--- conflicted
+++ resolved
@@ -28,11 +28,9 @@
 - PR #2836 Add nvstrings.code_points method
 - PR #2844 Add Series/DataFrame notnull
 - PR #2858 Add GTest type list utilities
-<<<<<<< HEAD
 - PR #2207 Beginning of libcudf overhaul: introduce new column and table types
-=======
 - PR #2655 CuPy-based Series and Dataframe .values property
->>>>>>> b96073c7
+
 
 ## Improvements
 
