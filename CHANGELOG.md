# cuDF 0.13.0 (Date TBD)

## New Features

- PR #3861 Added Series.sum feature for String

## Improvements

<<<<<<< HEAD
PR #4031 Docs build scripts and instructions update
=======
- PR #3525 build.sh option to disable nvtx
- PR #3748 Optimize hash_partition using shared memory
- PR #3698 Add count_(un)set_bits functions taking multiple ranges and updated slice to compute null counts at once.
- PR #3909 Move java backend to libcudf++
- PR #3971 Adding `as_table` to convert Column to Table in python
- PR #3910 Adding sinh, cosh, tanh, asinh, acosh, atanh cube root and rint unary support.
- PR #3972 Add Java bindings for left_semi_join and left_anti_join
- PR #3975 Simplify and generalize data handling in `Buffer`
- PR #3601 Port UDF functionality for rolling windows to libcudf++
- PR #3911 Adding null boolean handling for copy_if_else
- PR #4003 Drop old `to_device` utility wrapper function
- PR #4002 Adding to_frame and fix for categorical column issue
- PR #4009 build script update to enable cudf build without installing
- PR #3897 Port cuIO JSON reader to cudf::column types
- PR #4008 Eliminate extra copy in column constructor
- PR #4013 Add cython definition for io readers cudf/io/io_types.hpp
- PR #4014 ORC/Parquet: add count parameter to stripe/rowgroup-based reader API
- PR #4021 Change quantiles signature for clarity.
>>>>>>> 6bed5598

## Bug Fixes

- PR #3888 Drop `ptr=None` from `DeviceBuffer` call
- PR #3976 Fix string serialization and memory_usage method to be consistent
- PR #3902 Fix conversion of large size GPU array to dataframe
- PR #3953 Fix overflow in column_buffer when computing the device buffer size
- PR #3959 Add missing hash-dispatch function for cudf.Series
- PR #3970 Fix for Series Pickle
- PR #3964 Restore legacy NVStrings and NVCategory dependencies in Java jar
- PR #3982 Fix java unary op enum and add missing ops
- PR #3979 Add `name` to Series serialize and deserialize
- PR #4005 Fix null mask allocation bug in gather_bitmask
- PR #4000 Fix dask_cudf sort_values performance for single partitions
- PR #4007 Fix for copy_bitmask issue with uninitialized device_buffer
- PR #4037 Fix JNI quantile compile issue


# cuDF 0.12.0 (Date TBD)

## New Features

- PR #3759 Updated 10 Minutes with clarification on how `dask_cudf` uses `cudf` API
- PR #3224 Define and implement new join APIs.
- PR #3284 Add gpu-accelerated parquet writer
- PR #3254 Python redesign for libcudf++
- PR #3336 Add `from_dlpack` and `to_dlpack`
- PR #3555 Add column names support to libcudf++ io readers and writers
- PR #3527 Add string functionality for merge API
- PR #3610 Add memory_usage to DataFrame and Series APIs
- PR #3557 Add contiguous_split() function. 
- PR #3619 Support CuPy 7
- PR #3604 Add nvtext ngrams-tokenize function
- PR #3403 Define and implement new stack + tile APIs
- PR #3627 Adding cudf::sort and cudf::sort_by_key
- PR #3597 Implement new sort based groupby
- PR #3776 Add column equivalence comparator (using epsilon for float equality)
- PR #3667 Define and implement round-robin partition API.
- PR #3690 Add bools_to_mask
- PR #3761 Introduce a Frame class and make Index, DataFrame and Series subclasses
- PR #3538 Define and implement left semi join and left anti join
- PR #3683 Added support for multiple delimiters in `nvtext.token_count()`
- PR #3792 Adding is_nan and is_notnan
- PR #3594 Adding clamp support to libcudf++

## Improvements

- PR #3124 Add support for grand-children in cudf column classes
- PR #3292 Port NVStrings regex contains function
- PR #3409 Port NVStrings regex replace function
- PR #3417 Port NVStrings regex findall function
- PR #3351 Add warning when filepath resolves to multiple files in cudf readers
- PR #3370 Port NVStrings strip functions
- PR #3453 Port NVStrings IPv4 convert functions to cudf strings column
- PR #3441 Port NVStrings url encode/decode to cudf strings column
- PR #3364 Port NVStrings split functions
- PR #3463 Port NVStrings partition/rpartition to cudf strings column
- PR #3502 ORC reader: add option to read DECIMALs as INT64
- PR #3461 Add a new overload to allocate_like() that takes explicit type and size params.
- PR #3590 Specialize hash functions for floating point
- PR #3569 Use `np.asarray` in `StringColumn.deserialize`
- PR #3553 Support Python NoneType in numeric binops
- PR #3511 Support DataFrame / Series mixed arithmetic
- PR #3567 Include `strides` in `__cuda_array_interface__`
- PR #3608 Update OPS codeowner group name
- PR #3431 Port NVStrings translate to cudf strings column
- PR #3507 Define and implement new binary operation APIs
- PR #3620 Add stream parameter to unary ops detail API
- PR #3593 Adding begin/end for mutable_column_device_view
- PR #3587 Merge CHECK_STREAM & CUDA_CHECK_LAST to CHECK_CUDA
- PR #3733 Rework `hash_partition` API
- PR #3655 Use move with make_pair to avoid copy construction
- PR #3402 Define and implement new quantiles APIs
- PR #3612 Add ability to customize the JIT kernel cache path
- PR #3647 Remove PatchedNumbaDeviceArray with CuPy 6.6.0
- PR #3641 Remove duplicate definitions of CUDA_DEVICE_CALLABLE
- PR #3640 Enable memory_usage in dask_cudf (also adds pd.Index from_pandas)
- PR #3654 Update Jitify submodule ref to include gcc-8 fix
- PR #3639 Define and implement `nans_to_nulls`
- PR #3561 Rework contains implementation in search
- PR #3616 Add aggregation infrastructure for argmax/argmin.
- PR #3673 Parquet reader: improve rounding of timestamp conversion to seconds
- PR #3699 Stringify libcudacxx headers for binary op JIT
- PR #3697 Improve column insert performance for wide frames
- PR #3616 Add aggregation infrastructure for argmax/argmin.
- PR #3653 Make `gather_bitmask_kernel` more reusable.
- PR #3710 Remove multiple CMake configuration steps from root build script
- PR #3657 Define and implement compiled binops for string column comparisons
- PR #3520 Change read_parquet defaults and add warnings
- PR #3780 Java APIs for selecting a GPU
- PR #3796 Improve on round-robin with the case when number partitions greater than number of rows.
- PR #3805 Avoid CuPy 7.1.0 for now
- PR #3758 detail::scatter variant with map iterator support
- PR #3882 Fail loudly when creating a StringColumn from nvstrings with > MAX_VAL(int32) bytes
- PR #3823 Add header file for detail search functions
- PR #2438 Build GBench Benchmarks in CI
- PR #3713 Adding aggregation support to rolling_window
- PR #3875 Add abstract sink for IO writers, used by ORC and Parquet writers for now
- PR #3916 Refactor gather bindings

## Bug Fixes

- PR #3618 Update 10 minutes to cudf and cupy to hide warning that were being shown in the docs
- PR #3550 Update Java package to 0.12
- PR #3549 Fix index name issue with iloc with RangeIndex
- PR #3562 Fix 4GB limit for gzipped-compressed csv files
- PR #2981 enable build.sh to build all targets without installation
- PR #3563 Use `__cuda_array_interface__` for serialization
- PR #3564 Fix cuda memory access error in gather_bitmask_kernel
- PR #3548 Replaced CUDA_RT_CALL with CUDA_TRY
- PR #3486 Pandas > 0.25 compatability
- PR #3622 Fix new warnings and errors when building with gcc-8
- PR #3588 Remove avro reader column order reversal
- PR #3629 Fix hash map test failure
- PR #3637 Fix sorted set_index operations in dask_cudf
- PR #3663 Fix libcudf++ ORC reader microseconds and milliseconds conversion
- PR #3668 Fixing CHECK_CUDA debug build issue
- PR #3684 Fix ends_with logic for matching string case
- PR #3691 Fix create_offsets to handle offset correctly
- PR #3687 Fixed bug while passing input GPU memory pointer in `nvtext.scatter_count()`
- PR #3701 Fix hash_partition hashing all columns instead of columns_to_hash
- PR #3694 Allow for null columns parameter in `csv_writer`
- PR #3706 Removed extra type-dispatcher call from merge
- PR #3704 Changed the default delimiter to `whitespace` for nvtext methods.
- PR #3741 Construct DataFrame from dict-of-Series with alignment
- PR #3724 Update rmm version to match release
- PR #3743 Fix for `None` data in `__array_interface__`
- PR #3731 Fix performance of zero sized dataframe slice
- PR #3709 Fix inner_join incorrect result issue
- PR #3734 Update numba to 0.46 in conda files
- PR #3738 Update libxx cython types.hpp path
- PR #3672 Fix to_host issue with column_view having offset
- PR #3730 CSV reader: Set invalid float values to NaN/null
- PR #3670 Floor when casting between timestamps of different precisions
- PR #3728 Fix apply_boolean_mask issue with non-null string column
- PR #3769 Don't look for a `name` attribute in column
- PR #3783 Bind cuDF operators to Dask Dataframe
- PR #3775 Fix segfault when reading compressed CSV files larger than 4GB
- PR #3799 Align indices of Series inputs when adding as columns to DataFrame
- PR #3803 Keep name when unpickling Index objects
- PR #3804 Fix cuda crash in AVRO reader
- PR #3766 Remove references to cudf::type_id::CATEGORY from IO code
- PR #3817 Don't always deepcopy an index
- PR #3821 Fix OOB read in gpuinflate prefetcher
- PR #3829 Parquet writer: fix empty dataframe causing cuda launch errors
- PR #3835 Fix memory leak in Cython when dealing with nulls in string columns
- PR #3866 Remove unnecessary if check in NVStrings.create_offsets
- PR #3858 Fixes the broken debug build after #3728
- PR #3850 Fix merge typecast scope issue and resulting memory leak
- PR #3855 Fix MultiColumn recreation with reset_index
- PR #3869 Fixed size calculation in NVStrings::byte_count()
- PR #3868 Fix apply_grouped moving average example
- PR #3900 Properly link `NVStrings` and `NVCategory` into tests
- PR #3868 Fix apply_grouped moving average example
- PR #3871 Fix `split_out` error
- PR #3886 Fix string column materialization from column view
- PR #3893 Parquet reader: fix segfault reading empty parquet file
- PR #3931 Dask-cudf groupby `.agg` multicolumn handling fix
- PR #4017 Fix memory leaks in `GDF_STRING` cython handling and `nans_to_nulls` cython


# cuDF 0.11.0 (11 Dec 2019)

## New Features

- PR #2905 Added `Series.median()` and null support for `Series.quantile()`
- PR #2930 JSON Reader: Support ARROW_RANDOM_FILE input
- PR #2956 Add `cudf::stack` and `cudf::tile`
- PR #2980 Added nvtext is_vowel/is_consonant functions
- PR #2987 Add `inplace` arg to `DataFrame.reset_index` and `Series`
- PR #3011 Added libcudf++ transition guide
- PR #3129 Add strings column factory from `std::vector`s
- PR #3054 Add parquet reader support for decimal data types
- PR #3022 adds DataFrame.astype for cuDF dataframes
- PR #2962 Add isnull(), notnull() and related functions
- PR #3025 Move search files to legacy
- PR #3068 Add `scalar` class
- PR #3094 Adding `any` and `all` support from libcudf
- PR #3130 Define and implement new `column_wrapper`
- PR #3143 Define and implement new copying APIs `slice` and `split`
- PR #3161 Move merge files to legacy
- PR #3079 Added support to write ORC files given a local path
- PR #3192 Add dtype param to cast `DataFrame` on init
- PR #3213 Port cuIO to libcudf++
- PR #3222 Add nvtext character tokenizer
- PR #3223 Java expose underlying buffers
- PR #3300 Add `DataFrame.insert`
- PR #3263 Define and implement new `valid_if`
- PR #3278 Add `to_host` utility to copy `column_view` to host
- PR #3087 Add new cudf::experimental bool8 wrapper
- PR #3219 Construct column from column_view
- PR #3250 Define and implement new merge APIs
- PR #3144 Define and implement new hashing APIs `hash` and `hash_partition`
- PR #3229 Define and implement new search APIs
- PR #3308 java add API for memory usage callbacks
- PR #2691 Row-wise reduction and scan operations via CuPy
- PR #3291 Add normalize_nans_and_zeros
- PR #3187 Define and implement new replace APIs
- PR #3356 Add vertical concatenation for table/columns
- PR #3344 java split API
- PR #2791 Add `groupby.std()`
- PR #3368 Enable dropna argument in dask_cudf groupby
- PR #3298 add null replacement iterator for column_device_view
- PR #3297 Define and implement new groupby API.
- PR #3396 Update device_atomics with new bool8 and timestamp specializations
- PR #3411 Java host memory management API
- PR #3393 Implement df.cov and enable covariance/correlation in dask_cudf
- PR #3401 Add dask_cudf ORC writer (to_orc)
- PR #3331 Add copy_if_else
- PR #3427 Define and Implement new multi-search API
- PR #3442 Add Bool-index + Multi column + DataFrame support for set-item
- PR #3172 Define and implement new fill/repeat/copy_range APIs
- PR #3490 Add pair iterators for columns
- PR #3497 Add DataFrame.drop(..., inplace=False) argument
- PR #3469 Add string functionality for replace API
- PR #3273 Define and implement new reduction APIs

## Improvements

- PR #2904 Move gpu decompressors to cudf::io namespace
- PR #2977 Moved old C++ test utilities to legacy directory.
- PR #2965 Fix slow orc reader perf with large uncompressed blocks
- PR #2995 Move JIT type utilities to legacy directory
- PR #2927 Add ``Table`` and ``TableView`` extension classes that wrap legacy cudf::table
- PR #3005 Renames `cudf::exp` namespace to `cudf::experimental`
- PR #3008 Make safe versions of `is_null` and `is_valid` in `column_device_view`
- PR #3026 Move fill and repeat files to legacy
- PR #3027 Move copying.hpp and related source to legacy folder
- PR #3014 Snappy decompression optimizations
- PR #3032 Use `asarray` to coerce indices to a NumPy array
- PR #2996 IO Readers: Replace `cuio::device_buffer` with `rmm::device_buffer`
- PR #3051 Specialized hash function for strings column
- PR #3065 Select and Concat for cudf::experimental::table
- PR #3080 Move `valid_if.cuh` to `legacy/`
- PR #3052 Moved replace.hpp functionality to legacy
- PR #3091 Move join files to legacy
- PR #3092 Implicitly init RMM if Java allocates before init
- PR #3029 Update gdf_ numeric types with stdint and move to cudf namespace
- PR #3052 Moved replace.hpp functionality to legacy
- PR #2955 Add cmake option to only build for present GPU architecture
- PR #3070 Move functions.h and related source to legacy
- PR #2951 Allow set_index to handle a list of column names
- PR #3093 Move groupby files to legacy
- PR #2988 Removing GIS functionality (now part of cuSpatial library)
- PR #3067 Java method to return size of device memory buffer
- PR #3083 Improved some binary operation tests to include null testing.
- PR #3084 Update to arrow-cpp and pyarrow 0.15.0
- PR #3071 Move cuIO to legacy
- PR #3126 Round 2 of snappy decompression optimizations
- PR #3046 Define and implement new copying APIs `empty_like` and `allocate_like`
- PR #3128 Support MultiIndex in DataFrame.join
- PR #2971 Added initial gather and scatter methods for strings_column_view
- PR #3133 Port NVStrings to cudf column: count_characters and count_bytes
- PR #2991 Added strings column functions concatenate and join_strings
- PR #3028 Define and implement new `gather` APIs.
- PR #3135 Add nvtx utilities to cudf::nvtx namespace
- PR #3021 Java host side concat of serialized buffers
- PR #3138 Move unary files to legacy
- PR #3170 Port NVStrings substring functions to cudf strings column
- PR #3159 Port NVStrings is-chars-types function to cudf strings column
- PR #3154 Make `table_view_base.column()` const and add `mutable_table_view.column()`
- PR #3175 Set cmake cuda version variables
- PR #3171 Move deprecated error macros to legacy
- PR #3191 Port NVStrings integer convert ops to cudf column
- PR #3189 Port NVStrings find ops to cudf column
- PR #3352 Port NVStrings convert float functions to cudf strings column
- PR #3193 Add cuPy as a formal dependency
- PR #3195 Support for zero columned `table_view`
- PR #3165 Java device memory size for string category
- PR #3205 Move transform files to legacy
- PR #3202 Rename and move error.hpp to public headers
- PR #2878 Use upstream merge code in dask_cudf
- PR #3217 Port NVStrings upper and lower case conversion functions
- PR #3350 Port NVStrings booleans convert functions
- PR #3231 Add `column::release()` to give up ownership of contents.
- PR #3157 Use enum class rather than enum for mask_allocation_policy
- PR #3232 Port NVStrings datetime conversion to cudf strings column
- PR #3136 Define and implement new transpose API
- PR #3237 Define and implement new transform APIs
- PR #3245 Move binaryop files to legacy
- PR #3241 Move stream_compaction files to legacy
- PR #3166 Move reductions to legacy
- PR #3261 Small cleanup: remove `== true`
- PR #3271 Update rmm API based on `rmm.reinitialize(...)` change
- PR #3266 Remove optional checks for CuPy
- PR #3268 Adding null ordering per column feature when sorting
- PR #3239 Adding floating point specialization to comparators for NaNs
- PR #3270 Move predicates files to legacy
- PR #3281 Add to_host specialization for strings in column test utilities
- PR #3282 Add `num_bitmask_words`
- PR #3252 Add new factory methods to include passing an existing null mask
- PR #3288 Make `bit.cuh` utilities usable from host code.
- PR #3287 Move rolling windows files to legacy
- PR #3182 Define and implement new unary APIs `is_null` and `is_not_null`
- PR #3314 Drop `cython` from run requirements
- PR #3301 Add tests for empty column wrapper.
- PR #3294 Update to arrow-cpp and pyarrow 0.15.1
- PR #3310 Add `row_hasher` and `element_hasher` utilities
- PR #3272 Support non-default streams when creating/destroying hash maps
- PR #3286 Clean up the starter code on README
- PR #3332 Port NVStrings replace to cudf strings column
- PR #3354 Define and implement new `scatter` APIs
- PR #3322 Port NVStrings pad operations to cudf strings column
- PR #3345 Add cache member for number of characters in string_view class
- PR #3299 Define and implement new `is_sorted` APIs
- PR #3328 Partition by stripes in dask_cudf ORC reader
- PR #3243 Use upstream join code in dask_cudf
- PR #3371 Add `select` method to `table_view`
- PR #3309 Add java and JNI bindings for search bounds
- PR #3305 Define and implement new rolling window APIs
- PR #3380 Concatenate columns of strings
- PR #3382 Add fill function for strings column
- PR #3391 Move device_atomics_tests.cu files to legacy
- PR #3303 Define and implement new stream compaction APIs `copy_if`, `drop_nulls`,
           `apply_boolean_mask`, `drop_duplicate` and `unique_count`.
- PR #3387 Strings column gather function
- PR #3440 Strings column scatter function
- PR #3389 Move quantiles.hpp + group_quantiles.hpp files to legacy
- PR #3397 Port unary cast to libcudf++
- PR #3398 Move reshape.hpp files to legacy
- PR #3395 Port NVStrings regex extract to cudf strings column
- PR #3423 Port NVStrings htoi to cudf strings column
- PR #3425 Strings column copy_if_else implementation
- PR #3422 Move utilities to legacy
- PR #3201 Define and implement new datetime_ops APIs
- PR #3421 Port NVStrings find_multiple to cudf strings column
- PR #3448 Port scatter_to_tables to libcudf++
- PR #3458 Update strings sections in the transition guide
- PR #3462 Add `make_empty_column` and update `empty_like`.
- PR #3465 Port `aggregation` traits and utilities.
- PR #3214 Define and implement new unary operations APIs
- PR #3475 Add `bitmask_to_host` column utility
- PR #3487 Add is_boolean trait and random timestamp generator for testing
- PR #3492 Small cleanup (remove std::abs) and comment
- PR #3407 Allow multiple row-groups per task in dask_cudf read_parquet
- PR #3512 Remove unused CUDA conda labels
- PR #3500 cudf::fill()/cudf::repeat() support for strings columns.
- PR #3438 Update scalar and scalar_device_view to better support strings
- PR #3414 Add copy_range function for strings column
- PR #3471 Add scalar/column, column/scalar and scalar/scalar overloads to copy_if_else.
- PR #3451 Add support for implicit typecasting of join columns

## Bug Fixes

- PR #2895 Fixed dask_cudf group_split behavior to handle upstream rearrange_by_divisions
- PR #3048 Support for zero columned tables
- PR #3030 Fix snappy decoding regression in PR #3014
- PR #3041 Fixed exp to experimental namespace name change issue
- PR #3056 Add additional cmake hint for finding local build of RMM files
- PR #3060 Move copying.hpp includes to legacy
- PR #3139 Fixed java RMM auto initalization
- PR #3141 Java fix for relocated IO headers
- PR #3149 Rename column_wrapper.cuh to column_wrapper.hpp
- PR #3168 Fix mutable_column_device_view head const_cast
- PR #3199 Update JNI includes for legacy moves
- PR #3204 ORC writer: Fix ByteRLE encoding of NULLs
- PR #2994 Fix split_out-support but with hash_object_dispatch
- PR #3212 Fix string to date casting when format is not specified
- PR #3218 Fixes `row_lexicographic_comparator` issue with handling two tables
- PR #3228 Default initialize RMM when Java native dependencies are loaded
- PR #3012 replacing instances of `to_gpu_array` with `mem`
- PR #3236 Fix Numba 0.46+/CuPy 6.3 interface compatibility
- PR #3276 Update JNI includes for legacy moves
- PR #3256 Fix orc writer crash with multiple string columns
- PR #3211 Fix breaking change caused by rapidsai/rmm#167
- PR #3265 Fix dangling pointer in `is_sorted`
- PR #3267 ORC writer: fix incorrect ByteRLE encoding of long literal runs
- PR #3277 Fix invalid reference to deleted temporary in `is_sorted`.
- PR #3274 ORC writer: fix integer RLEv2 mode2 unsigned base value encoding
- PR #3279 Fix shutdown hang issues with pinned memory pool init executor
- PR #3280 Invalid children check in mutable_column_device_view
- PR #3289 fix java memory usage API for empty columns
- PR #3293 Fix loading of csv files zipped on MacOS (disabled zip min version check)
- PR #3295 Fix storing storing invalid RMM exec policies.
- PR #3307 Add pd.RangeIndex to from_pandas to fix dask_cudf meta_nonempty bug
- PR #3313 Fix public headers including non-public headers
- PR #3318 Revert arrow to 0.15.0 temporarily to unblock downstream projects CI
- PR #3317 Fix index-argument bug in dask_cudf parquet reader
- PR #3323 Fix `insert` non-assert test case
- PR #3341 Fix `Series` constructor converting NoneType to "None"
- PR #3326 Fix and test for detail::gather map iterator type inference
- PR #3334 Remove zero-size exception check from make_strings_column factories
- PR #3333 Fix compilation issues with `constexpr` functions not marked `__device__`
- PR #3340 Make all benchmarks use cudf base fixture to initialize RMM pool
- PR #3337 Fix Java to pad validity buffers to 64-byte boundary
- PR #3362 Fix `find_and_replace` upcasting series for python scalars and lists
- PR #3357 Disabling `column_view` iterators for non fixed-width types
- PR #3383 Fix : properly compute null counts for rolling_window.
- PR #3386 Removing external includes from `column_view.hpp`
- PR #3369 Add write_partition to dask_cudf to fix to_parquet bug
- PR #3388 Support getitem with bools when DataFrame has a MultiIndex
- PR #3408 Fix String and Column (De-)Serialization
- PR #3372 Fix dask-distributed scatter_by_map bug
- PR #3419 Fix a bug in parse_into_parts (incomplete input causing walking past the end of string).
- PR #3413 Fix dask_cudf read_csv file-list bug
- PR #3416 Fix memory leak in ColumnVector when pulling strings off the GPU
- PR #3424 Fix benchmark build by adding libcudacxx to benchmark's CMakeLists.txt
- PR #3435 Fix diff and shift for empty series
- PR #3439 Fix index-name bug in StringColumn concat
- PR #3445 Fix ORC Writer default stripe size
- PR #3459 Fix printing of invalid entries
- PR #3466 Fix gather null mask allocation for invalid index
- PR #3468 Fix memory leak issue in `drop_duplicates`
- PR #3474 Fix small doc error in capitalize Docs
- PR #3491 Fix more doc errors in NVStrings
- PR #3478 Fix as_index deep copy via Index.rename inplace arg
- PR #3476 Fix ORC reader timezone conversion
- PR #3188 Repr slices up large DataFrames
- PR #3519 Fix strings column concatenate handling zero-sized columns
- PR #3530 Fix copy_if_else test case fail issue
- PR #3523 Fix lgenfe issue with debug build
- PR #3532 Fix potential use-after-free in cudf parquet reader
- PR #3540 Fix unary_op null_mask bug and add missing test cases
- PR #3559 Use HighLevelGraph api in DataFrame constructor (Fix upstream compatibility)
- PR #3572 Fix CI Issue with hypothesis tests that are flaky


# cuDF 0.10.0 (16 Oct 2019)

## New Features

- PR #2423 Added `groupby.quantile()`
- PR #2522 Add Java bindings for NVStrings backed upper and lower case mutators
- PR #2605 Added Sort based groupby in libcudf
- PR #2607 Add Java bindings for parsing JSON
- PR #2629 Add dropna= parameter to groupby
- PR #2585 ORC & Parquet Readers: Remove millisecond timestamp restriction
- PR #2507 Add GPU-accelerated ORC Writer
- PR #2559 Add Series.tolist()
- PR #2653 Add Java bindings for rolling window operations
- PR #2480 Merge `custreamz` codebase into `cudf` repo
- PR #2674 Add __contains__ for Index/Series/Column
- PR #2635 Add support to read from remote and cloud sources like s3, gcs, hdfs
- PR #2722 Add Java bindings for NVTX ranges
- PR #2702 Add make_bool to dataset generation functions
- PR #2394 Move `rapidsai/custrings` into `cudf`
- PR #2734 Final sync of custrings source into cudf
- PR #2724 Add libcudf support for __contains__
- PR #2777 Add python bindings for porter stemmer measure functionality
- PR #2781 Add issorted to is_monotonic
- PR #2685 Add cudf::scatter_to_tables and cython binding
- PR #2743 Add Java bindings for NVStrings timestamp2long as part of String ColumnVector casting
- PR #2785 Add nvstrings Python docs
- PR #2786 Add benchmarks option to root build.sh
- PR #2802 Add `cudf::repeat()` and `cudf.Series.repeat()`
- PR #2773 Add Fisher's unbiased kurtosis and skew for Series/DataFrame
- PR #2748 Parquet Reader: Add option to specify loading of PANDAS index
- PR #2807 Add scatter_by_map to DataFrame python API
- PR #2836 Add nvstrings.code_points method
- PR #2844 Add Series/DataFrame notnull
- PR #2858 Add GTest type list utilities
- PR #2870 Add support for grouping by Series of arbitrary length
- PR #2719 Series covariance and Pearson correlation
- PR #2207 Beginning of libcudf overhaul: introduce new column and table types
- PR #2869 Add `cudf.CategoricalDtype`
- PR #2838 CSV Reader: Support ARROW_RANDOM_FILE input
- PR #2655 CuPy-based Series and Dataframe .values property
- PR #2803 Added `edit_distance_matrix()` function to calculate pairwise edit distance for each string on a given nvstrings object.
- PR #2811 Start of cudf strings column work based on 2207
- PR #2872 Add Java pinned memory pool allocator
- PR #2969 Add findAndReplaceAll to ColumnVector
- PR #2814 Add Datetimeindex.weekday
- PR #2999 Add timestamp conversion support for string categories
- PR #2918 Add cudf::column timestamp wrapper types

## Improvements

- PR #2578 Update legacy_groupby to use libcudf group_by_without_aggregation
- PR #2581 Removed `managed` allocator from hash map classes.
- PR #2571 Remove unnecessary managed memory from gdf_column_concat
- PR #2648 Cython/Python reorg
- PR #2588 Update Series.append documentation
- PR #2632 Replace dask-cudf set_index code with upstream
- PR #2682 Add cudf.set_allocator() function for easier allocator init
- PR #2642 Improve null printing and testing
- PR #2747 Add missing Cython headers / cudftestutil lib to conda package for cuspatial build
- PR #2706 Compute CSV format in device code to speedup performance
- PR #2673 Add support for np.longlong type
- PR #2703 move dask serialization dispatch into cudf
- PR #2728 Add YYMMDD to version tag for nightly conda packages
- PR #2729 Handle file-handle input in to_csv
- PR #2741 CSV Reader: Move kernel functions into its own file
- PR #2766 Improve nvstrings python cmake flexibility
- PR #2756 Add out_time_unit option to csv reader, support timestamp resolutions
- PR #2771 Stopgap alias for to_gpu_matrix()
- PR #2783 Support mapping input columns to function arguments in apply kernels
- PR #2645 libcudf unique_count for Series.nunique
- PR #2817 Dask-cudf: `read_parquet` support for remote filesystems
- PR #2823 improve java data movement debugging
- PR #2806 CSV Reader: Clean-up row offset operations
- PR #2640 Add dask wait/persist exmaple to 10 minute guide
- PR #2828 Optimizations of kernel launch configuration for `DataFrame.apply_rows` and `DataFrame.apply_chunks`
- PR #2831 Add `column` argument to `DataFrame.drop`
- PR #2775 Various optimizations to improve __getitem__ and __setitem__ performance
- PR #2810 cudf::allocate_like can optionally always allocate a mask.
- PR #2833 Parquet reader: align page data allocation sizes to 4-bytes to satisfy cuda-memcheck
- PR #2832 Using the new Python bindings for UCX
- PR #2856 Update group_split_cudf to use scatter_by_map
- PR #2890 Optionally keep serialized table data on the host.
- PR #2778 Doc: Updated and fixed some docstrings that were formatted incorrectly.
- PR #2830 Use YYMMDD tag in custreamz nightly build
- PR #2875 Java: Remove synchronized from register methods in MemoryCleaner
- PR #2887 Minor snappy decompression optimization
- PR #2899 Use new RMM API based on Cython
- PR #2788 Guide to Python UDFs
- PR #2919 Change java API to use operators in groupby namespace
- PR #2909 CSV Reader: Avoid row offsets host vector default init
- PR #2834 DataFrame supports setting columns via attribute syntax `df.x = col`
- PR #3147 DataFrame can be initialized from rows via list of tuples
- PR #3539 Restrict CuPy to 6

## Bug Fixes

- PR #2584 ORC Reader: fix parsing of `DECIMAL` index positions
- PR #2619 Fix groupby serialization/deserialization
- PR #2614 Update Java version to match
- PR #2601 Fixes nlargest(1) issue in Series and Dataframe
- PR #2610 Fix a bug in index serialization (properly pass DeviceNDArray)
- PR #2621 Fixes the floordiv issue of not promoting float type when rhs is 0
- PR #2611 Types Test: fix static casting from negative int to string
- PR #2618 IO Readers: Fix datasource memory map failure for multiple reads
- PR #2628 groupby_without_aggregation non-nullable input table produces non-nullable output
- PR #2615 fix string category partitioning in java API
- PR #2641 fix string category and timeunit concat in the java API
- PR #2649 Fix groupby issue resulting from column_empty bug
- PR #2658 Fix astype() for null categorical columns
- PR #2660 fix column string category and timeunit concat in the java API
- PR #2664 ORC reader: fix `skip_rows` larger than first stripe
- PR #2654 Allow Java gdfOrderBy to work with string categories
- PR #2669 AVRO reader: fix non-deterministic output
- PR #2668 Update Java bindings to specify timestamp units for ORC and Parquet readers
- PR #2679 AVRO reader: fix cuda errors when decoding compressed streams
- PR #2692 Add concatenation for data-frame with different headers (empty and non-empty)
- PR #2651 Remove nvidia driver installation from ci/cpu/build.sh
- PR #2697 Ensure csv reader sets datetime column time units
- PR #2698 Return RangeIndex from contiguous slice of RangeIndex
- PR #2672 Fix null and integer handling in round
- PR #2704 Parquet Reader: Fix crash when loading string column with nulls
- PR #2725 Fix Jitify issue with running on Turing using CUDA version < 10
- PR #2731 Fix building of benchmarks
- PR #2738 Fix java to find new NVStrings locations
- PR #2736 Pin Jitify branch to v0.10 version
- PR #2742 IO Readers: Fix possible silent failures when creating `NvStrings` instance
- PR #2753 Fix java quantile API calls
- PR #2762 Fix validity processing for time in java
- PR #2796 Fix handling string slicing and other nvstrings delegated methods with dask
- PR #2769 Fix link to API docs in README.md
- PR #2772 Handle multiindex pandas Series #2772
- PR #2749 Fix apply_rows/apply_chunks pessimistic null mask to use in_cols null masks only
- PR #2752 CSV Reader: Fix exception when there's no rows to process
- PR #2716 Added Exception for `StringMethods` in string methods
- PR #2787 Fix Broadcasting `None` to `cudf-series`
- PR #2794 Fix async race in NVCategory::get_value and get_value_bounds
- PR #2795 Fix java build/cast error
- PR #2496 Fix improper merge of two dataframes when names differ
- PR #2824 Fix issue with incorrect result when Numeric Series replace is called several times
- PR #2751 Replace value with null
- PR #2765 Fix Java inequality comparisons for string category
- PR #2818 Fix java join API to use new C++ join API
- PR #2841 Fix nvstrings.slice and slice_from for range (0,0)
- PR #2837 Fix join benchmark
- PR #2809 Add hash_df and group_split dispatch functions for dask
- PR #2843 Parquet reader: fix skip_rows when not aligned with page or row_group boundaries
- PR #2851 Deleted existing dask-cudf/record.txt
- PR #2854 Fix column creation from ephemeral objects exposing __cuda_array_interface__
- PR #2860 Fix boolean indexing when the result is a single row
- PR #2859 Fix tail method issue for string columns
- PR #2852 Fixed `cumsum()` and `cumprod()` on boolean series.
- PR #2865 DaskIO: Fix `read_csv` and `read_orc` when input is list of files
- PR #2750 Fixed casting values to cudf::bool8 so non-zero values always cast to true
- PR #2873 Fixed dask_cudf read_partition bug by generating ParquetDatasetPiece
- PR #2850 Fixes dask_cudf.read_parquet on partitioned datasets
- PR #2896 Properly handle `axis` string keywords in `concat`
- PR #2926 Update rounding algorithm to avoid using fmod
- PR #2968 Fix Java dependency loading when using NVTX
- PR #2963 Fix ORC writer uncompressed block indexing
- PR #2928 CSV Reader: Fix using `byte_range` for large datasets
- PR #2983 Fix sm_70+ race condition in gpu_unsnap
- PR #2964 ORC Writer: Segfault when writing mixed numeric and string columns
- PR #3007 Java: Remove unit test that frees RMM invalid pointer
- PR #3009 Fix orc reader RLEv2 patch position regression from PR #2507
- PR #3002 Fix CUDA invalid configuration errors reported after loading an ORC file without data
- PR #3035 Update update-version.sh for new docs locations
- PR #3038 Fix uninitialized stream parameter in device_table deleter
- PR #3064 Fixes groupby performance issue
- PR #3061 Add rmmInitialize to nvstrings gtests
- PR #3058 Fix UDF doc markdown formatting
- PR #3059 Add nvstrings python build instructions to contributing.md


# cuDF 0.9.0 (21 Aug 2019)

## New Features

- PR #1993 Add CUDA-accelerated series aggregations: mean, var, std
- PR #2111 IO Readers: Support memory buffer, file-like object, and URL inputs
- PR #2012 Add `reindex()` to DataFrame and Series
- PR #2097 Add GPU-accelerated AVRO reader
- PR #2098 Support binary ops on DFs and Series with mismatched indices
- PR #2160 Merge `dask-cudf` codebase into `cudf` repo
- PR #2149 CSV Reader: Add `hex` dtype for explicit hexadecimal parsing
- PR #2156 Add `upper_bound()` and `lower_bound()` for libcudf tables and `searchsorted()` for cuDF Series
- PR #2158 CSV Reader: Support single, non-list/dict argument for `dtype`
- PR #2177 CSV Reader: Add `parse_dates` parameter for explicit date inference
- PR #1744 cudf::apply_boolean_mask and cudf::drop_nulls support for cudf::table inputs (multi-column)
- PR #2196 Add `DataFrame.dropna()`
- PR #2197 CSV Writer: add `chunksize` parameter for `to_csv`
- PR #2215 `type_dispatcher` benchmark
- PR #2179 Add Java quantiles
- PR #2157 Add __array_function__ to DataFrame and Series
- PR #2212 Java support for ORC reader
- PR #2224 Add DataFrame isna, isnull, notna functions
- PR #2236 Add Series.drop_duplicates
- PR #2105 Add hash-based join benchmark
- PR #2316 Add unique, nunique, and value_counts for datetime columns
- PR #2337 Add Java support for slicing a ColumnVector
- PR #2049 Add cudf::merge (sorted merge)
- PR #2368 Full cudf+dask Parquet Support
- PR #2380 New cudf::is_sorted checks whether cudf::table is sorted
- PR #2356 Java column vector standard deviation support
- PR #2221 MultiIndex full indexing - Support iloc and wildcards for loc
- PR #2429 Java support for getting length of strings in a ColumnVector
- PR #2415 Add `value_counts` for series of any type
- PR #2446 Add __array_function__ for index
- PR #2437 ORC reader: Add 'use_np_dtypes' option
- PR #2382 Add CategoricalAccessor add, remove, rename, and ordering methods
- PR #2464 Native implement `__cuda_array_interface__` for Series/Index/Column objects
- PR #2425 Rolling window now accepts array-based user-defined functions
- PR #2442 Add __setitem__
- PR #2449 Java support for getting byte count of strings in a ColumnVector
- PR #2492 Add groupby.size() method
- PR #2358 Add cudf::nans_to_nulls: convert floating point column into bitmask
- PR #2489 Add drop argument to set_index
- PR #2491 Add Java bindings for ORC reader 'use_np_dtypes' option
- PR #2213 Support s/ms/us/ns DatetimeColumn time unit resolutions
- PR #2536 Add _constructor properties to Series and DataFrame

## Improvements

- PR #2103 Move old `column` and `bitmask` files into `legacy/` directory
- PR #2109 added name to Python column classes
- PR #1947 Cleanup serialization code
- PR #2125 More aggregate in java API
- PR #2127 Add in java Scalar tests
- PR #2088 Refactor of Python groupby code
- PR #2130 Java serialization and deserialization of tables.
- PR #2131 Chunk rows logic added to csv_writer
- PR #2129 Add functions in the Java API to support nullable column filtering
- PR #2165 made changes to get_dummies api for it to be available in MethodCache
- PR #2171 Add CodeCov integration, fix doc version, make --skip-tests work when invoking with source
- PR #2184 handle remote orc files for dask-cudf
- PR #2186 Add `getitem` and `getattr` style access to Rolling objects
- PR #2168 Use cudf.Column for CategoricalColumn's categories instead of a tuple
- PR #2193 DOC: cudf::type_dispatcher documentation for specializing dispatched functors
- PR #2199 Better java support for appending strings
- PR #2176 Added column dtype support for datetime, int8, int16 to csv_writer
- PR #2209 Matching `get_dummies` & `select_dtypes` behavior to pandas
- PR #2217 Updated Java bindings to use the new groupby API
- PR #2214 DOC: Update doc instructions to build/install `cudf` and `dask-cudf`
- PR #2220 Update Java bindings for reduction rename
- PR #2232 Move CodeCov upload from build script to Jenkins
- PR #2225 refactor to use libcudf for gathering columns in dataframes
- PR #2293 Improve join performance (faster compute_join_output_size)
- PR #2300 Create separate dask codeowners for dask-cudf codebase
- PR #2304 gdf_group_by_without_aggregations returns gdf_column
- PR #2309 Java readers: remove redundant copy of result pointers
- PR #2307 Add `black` and `isort` to style checker script
- PR #2345 Restore removal of old groupby implementation
- PR #2342 Improve `astype()` to operate all ways
- PR #2329 using libcudf cudf::copy for column deep copy
- PR #2344 DOC: docs on code formatting for contributors
- PR #2376 Add inoperative axis= and win_type= arguments to Rolling()
- PR #2378 remove dask for (de-)serialization of cudf objects
- PR #2353 Bump Arrow and Dask versions
- PR #2377 Replace `standard_python_slice` with just `slice.indices()`
- PR #2373 cudf.DataFrame enchancements & Series.values support
- PR #2392 Remove dlpack submodule; make cuDF's Cython API externally accessible
- PR #2430 Updated Java bindings to use the new unary API
- PR #2406 Moved all existing `table` related files to a `legacy/` directory
- PR #2350 Performance related changes to get_dummies
- PR #2420 Remove `cudautils.astype` and replace with `typecast.apply_cast`
- PR #2456 Small improvement to typecast utility
- PR #2458 Fix handling of thirdparty packages in `isort` config
- PR #2459 IO Readers: Consolidate all readers to use `datasource` class
- PR #2475 Exposed type_dispatcher.hpp, nvcategory_util.hpp and wrapper_types.hpp in the include folder
- PR #2484 Enabled building libcudf as a static library
- PR #2453 Streamline CUDA_REL environment variable
- PR #2483 Bundle Boost filesystem dependency in the Java jar
- PR #2486 Java API hash functions
- PR #2481 Adds the ignore_null_keys option to the java api
- PR #2490 Java api: support multiple aggregates for the same column
- PR #2510 Java api: uses table based apply_boolean_mask
- PR #2432 Use pandas formatting for console, html, and latex output
- PR #2573 Bump numba version to 0.45.1
- PR #2606 Fix references to notebooks-contrib

## Bug Fixes

- PR #2086 Fixed quantile api behavior mismatch in series & dataframe
- PR #2128 Add offset param to host buffer readers in java API.
- PR #2145 Work around binops validity checks for java
- PR #2146 Work around unary_math validity checks for java
- PR #2151 Fixes bug in cudf::copy_range where null_count was invalid
- PR #2139 matching to pandas describe behavior & fixing nan values issue
- PR #2161 Implicitly convert unsigned to signed integer types in binops
- PR #2154 CSV Reader: Fix bools misdetected as strings dtype
- PR #2178 Fix bug in rolling bindings where a view of an ephemeral column was being taken
- PR #2180 Fix issue with isort reordering `importorskip` below imports depending on them
- PR #2187 fix to honor dtype when numpy arrays are passed to columnops.as_column
- PR #2190 Fix issue in astype conversion of string column to 'str'
- PR #2208 Fix issue with calling `head()` on one row dataframe
- PR #2229 Propagate exceptions from Cython cdef functions
- PR #2234 Fix issue with local build script not properly building
- PR #2223 Fix CUDA invalid configuration errors reported after loading small compressed ORC files
- PR #2162 Setting is_unique and is_monotonic-related attributes
- PR #2244 Fix ORC RLEv2 delta mode decoding with nonzero residual delta width
- PR #2297 Work around `var/std` unsupported only at debug build
- PR #2302 Fixed java serialization corner case
- PR #2355 Handle float16 in binary operations
- PR #2311 Fix copy behaviour for GenericIndex
- PR #2349 Fix issues with String filter in java API
- PR #2323 Fix groupby on categoricals
- PR #2328 Ensure order is preserved in CategoricalAccessor._set_categories
- PR #2202 Fix issue with unary ops mishandling empty input
- PR #2326 Fix for bug in DLPack when reading multiple columns
- PR #2324 Fix cudf Docker build
- PR #2325 Fix ORC RLEv2 patched base mode decoding with nonzero patch width
- PR #2235 Fix get_dummies to be compatible with dask
- PR #2332 Zero initialize gdf_dtype_extra_info
- PR #2355 Handle float16 in binary operations
- PR #2360 Fix missing dtype handling in cudf.Series & columnops.as_column
- PR #2364 Fix quantile api and other trivial issues around it
- PR #2361 Fixed issue with `codes` of CategoricalIndex
- PR #2357 Fixed inconsistent type of index created with from_pandas vs direct construction
- PR #2389 Fixed Rolling __getattr__ and __getitem__ for offset based windows
- PR #2402 Fixed bug in valid mask computation in cudf::copy_if (apply_boolean_mask)
- PR #2401 Fix to a scalar datetime(of type Days) issue
- PR #2386 Correctly allocate output valids in groupby
- PR #2411 Fixed failures on binary op on single element string column
- PR #2422 Fix Pandas logical binary operation incompatibilites
- PR #2447 Fix CodeCov posting build statuses temporarily
- PR #2450 Fix erroneous null handling in `cudf.DataFrame`'s `apply_rows`
- PR #2470 Fix issues with empty strings and string categories (Java)
- PR #2471 Fix String Column Validity.
- PR #2481 Fix java validity buffer serialization
- PR #2485 Updated bytes calculation to use size_t to avoid overflow in column concat
- PR #2461 Fix groupby multiple aggregations same column
- PR #2514 Fix cudf::drop_nulls threshold handling in Cython
- PR #2516 Fix utilities include paths and meta.yaml header paths
- PR #2517 Fix device memory leak in to_dlpack tensor deleter
- PR #2431 Fix local build generated file ownerships
- PR #2511 Added import of orc, refactored exception handlers to not squash fatal exceptions
- PR #2527 Fix index and column input handling in dask_cudf read_parquet
- PR #2466 Fix `dataframe.query` returning null rows erroneously
- PR #2548 Orc reader: fix non-deterministic data decoding at chunk boundaries
- PR #2557 fix cudautils import in string.py
- PR #2521 Fix casting datetimes from/to the same resolution
- PR #2545 Fix MultiIndexes with datetime levels
- PR #2560 Remove duplicate `dlpack` definition in conda recipe
- PR #2567 Fix ColumnVector.fromScalar issues while dealing with null scalars
- PR #2565 Orc reader: fix incorrect data decoding of int64 data types
- PR #2577 Fix search benchmark compilation error by adding necessary header
- PR #2604 Fix a bug in copying.pyx:_normalize_types that upcasted int32 to int64


# cuDF 0.8.0 (27 June 2019)

## New Features

- PR #1524 Add GPU-accelerated JSON Lines parser with limited feature set
- PR #1569 Add support for Json objects to the JSON Lines reader
- PR #1622 Add Series.loc
- PR #1654 Add cudf::apply_boolean_mask: faster replacement for gdf_apply_stencil
- PR #1487 cython gather/scatter
- PR #1310 Implemented the slice/split functionality.
- PR #1630 Add Python layer to the GPU-accelerated JSON reader
- PR #1745 Add rounding of numeric columns via Numba
- PR #1772 JSON reader: add support for BytesIO and StringIO input
- PR #1527 Support GDF_BOOL8 in readers and writers
- PR #1819 Logical operators (AND, OR, NOT) for libcudf and cuDF
- PR #1813 ORC Reader: Add support for stripe selection
- PR #1828 JSON Reader: add suport for bool8 columns
- PR #1833 Add column iterator with/without nulls
- PR #1665 Add the point-in-polygon GIS function
- PR #1863 Series and Dataframe methods for all and any
- PR #1908 cudf::copy_range and cudf::fill for copying/assigning an index or range to a constant
- PR #1921 Add additional formats for typecasting to/from strings
- PR #1807 Add Series.dropna()
- PR #1987 Allow user defined functions in the form of ptx code to be passed to binops
- PR #1948 Add operator functions like `Series.add()` to DataFrame and Series
- PR #1954 Add skip test argument to GPU build script
- PR #2018 Add bindings for new groupby C++ API
- PR #1984 Add rolling window operations Series.rolling() and DataFrame.rolling()
- PR #1542 Python method and bindings for to_csv
- PR #1995 Add Java API
- PR #1998 Add google benchmark to cudf
- PR #1845 Add cudf::drop_duplicates, DataFrame.drop_duplicates
- PR #1652 Added `Series.where()` feature
- PR #2074 Java Aggregates, logical ops, and better RMM support
- PR #2140 Add a `cudf::transform` function
- PR #2068 Concatenation of different typed columns

## Improvements

- PR #1538 Replacing LesserRTTI with inequality_comparator
- PR #1703 C++: Added non-aggregating `insert` to `concurrent_unordered_map` with specializations to store pairs with a single atomicCAS when possible.
- PR #1422 C++: Added a RAII wrapper for CUDA streams
- PR #1701 Added `unique` method for stringColumns
- PR #1713 Add documentation for Dask-XGBoost
- PR #1666 CSV Reader: Improve performance for files with large number of columns
- PR #1725 Enable the ability to use a single column groupby as its own index
- PR #1759 Add an example showing simultaneous rolling averages to `apply_grouped` documentation
- PR #1746 C++: Remove unused code: `windowed_ops.cu`, `sorting.cu`, `hash_ops.cu`
- PR #1748 C++: Add `bool` nullability flag to `device_table` row operators
- PR #1764 Improve Numerical column: `mean_var` and `mean`
- PR #1767 Speed up Python unit tests
- PR #1770 Added build.sh script, updated CI scripts and documentation
- PR #1739 ORC Reader: Add more pytest coverage
- PR #1696 Added null support in `Series.replace()`.
- PR #1390 Added some basic utility functions for `gdf_column`'s
- PR #1791 Added general column comparison code for testing
- PR #1795 Add printing of git submodule info to `print_env.sh`
- PR #1796 Removing old sort based group by code and gdf_filter
- PR #1811 Added funtions for copying/allocating `cudf::table`s
- PR #1838 Improve columnops.column_empty so that it returns typed columns instead of a generic Column
- PR #1890 Add utils.get_dummies- a pandas-like wrapper around one_hot-encoding
- PR #1823 CSV Reader: default the column type to string for empty dataframes
- PR #1827 Create bindings for scalar-vector binops, and update one_hot_encoding to use them
- PR #1817 Operators now support different sized dataframes as long as they don't share different sized columns
- PR #1855 Transition replace_nulls to new C++ API and update corresponding Cython/Python code
- PR #1858 Add `std::initializer_list` constructor to `column_wrapper`
- PR #1846 C++ type-erased gdf_equal_columns test util; fix gdf_equal_columns logic error
- PR #1390 Added some basic utility functions for `gdf_column`s
- PR #1391 Tidy up bit-resolution-operation and bitmask class code
- PR #1882 Add iloc functionality to MultiIndex dataframes
- PR #1884 Rolling windows: general enhancements and better coverage for unit tests
- PR #1886 support GDF_STRING_CATEGORY columns in apply_boolean_mask, drop_nulls and other libcudf functions
- PR #1896 Improve performance of groupby with levels specified in dask-cudf
- PR #1915 Improve iloc performance for non-contiguous row selection
- PR #1859 Convert read_json into a C++ API
- PR #1919 Rename libcudf namespace gdf to namespace cudf
- PR #1850 Support left_on and right_on for DataFrame merge operator
- PR #1930 Specialize constructor for `cudf::bool8` to cast argument to `bool`
- PR #1938 Add default constructor for `column_wrapper`
- PR #1930 Specialize constructor for `cudf::bool8` to cast argument to `bool`
- PR #1952 consolidate libcudf public API headers in include/cudf
- PR #1949 Improved selection with boolmask using libcudf `apply_boolean_mask`
- PR #1956 Add support for nulls in `query()`
- PR #1973 Update `std::tuple` to `std::pair` in top-most libcudf APIs and C++ transition guide
- PR #1981 Convert read_csv into a C++ API
- PR #1868 ORC Reader: Support row index for speed up on small/medium datasets
- PR #1964 Added support for list-like types in Series.str.cat
- PR #2005 Use HTML5 details tag in bug report issue template
- PR #2003 Removed few redundant unit-tests from test_string.py::test_string_cat
- PR #1944 Groupby design improvements
- PR #2017 Convert `read_orc()` into a C++ API
- PR #2011 Convert `read_parquet()` into a C++ API
- PR #1756 Add documentation "10 Minutes to cuDF and dask_cuDF"
- PR #2034 Adding support for string columns concatenation using "add" binary operator
- PR #2042 Replace old "10 Minutes" guide with new guide for docs build process
- PR #2036 Make library of common test utils to speed up tests compilation
- PR #2022 Facilitating get_dummies to be a high level api too
- PR #2050 Namespace IO readers and add back free-form `read_xxx` functions
- PR #2104 Add a functional ``sort=`` keyword argument to groupby
- PR #2108 Add `find_and_replace` for StringColumn for replacing single values
- PR #1803 cuDF/CuPy interoperability documentation

## Bug Fixes

- PR #1465 Fix for test_orc.py and test_sparse_df.py test failures
- PR #1583 Fix underlying issue in `as_index()` that was causing `Series.quantile()` to fail
- PR #1680 Add errors= keyword to drop() to fix cudf-dask bug
- PR #1651 Fix `query` function on empty dataframe
- PR #1616 Fix CategoricalColumn to access categories by index instead of iteration
- PR #1660 Fix bug in `loc` when indexing with a column name (a string)
- PR #1683 ORC reader: fix timestamp conversion to UTC
- PR #1613 Improve CategoricalColumn.fillna(-1) performance
- PR #1642 Fix failure of CSV_TEST gdf_csv_test.SkiprowsNrows on multiuser systems
- PR #1709 Fix handling of `datetime64[ms]` in `dataframe.select_dtypes`
- PR #1704 CSV Reader: Add support for the plus sign in number fields
- PR #1687 CSV reader: return an empty dataframe for zero size input
- PR #1757 Concatenating columns with null columns
- PR #1755 Add col_level keyword argument to melt
- PR #1758 Fix df.set_index() when setting index from an empty column
- PR #1749 ORC reader: fix long strings of NULL values resulting in incorrect data
- PR #1742 Parquet Reader: Fix index column name to match PANDAS compat
- PR #1782 Update libcudf doc version
- PR #1783 Update conda dependencies
- PR #1786 Maintain the original series name in series.unique output
- PR #1760 CSV Reader: fix segfault when dtype list only includes columns from usecols list
- PR #1831 build.sh: Assuming python is in PATH instead of using PYTHON env var
- PR #1839 Raise an error instead of segfaulting when transposing a DataFrame with StringColumns
- PR #1840 Retain index correctly during merge left_on right_on
- PR #1825 cuDF: Multiaggregation Groupby Failures
- PR #1789 CSV Reader: Fix missing support for specifying `int8` and `int16` dtypes
- PR #1857 Cython Bindings: Handle `bool` columns while calling `column_view_from_NDArrays`
- PR #1849 Allow DataFrame support methods to pass arguments to the methods
- PR #1847 Fixed #1375 by moving the nvstring check into the wrapper function
- PR #1864 Fixing cudf reduction for POWER platform
- PR #1869 Parquet reader: fix Dask timestamps not matching with Pandas (convert to milliseconds)
- PR #1876 add dtype=bool for `any`, `all` to treat integer column correctly
- PR #1875 CSV reader: take NaN values into account in dtype detection
- PR #1873 Add column dtype checking for the all/any methods
- PR #1902 Bug with string iteration in _apply_basic_agg
- PR #1887 Fix for initialization issue in pq_read_arg,orc_read_arg
- PR #1867 JSON reader: add support for null/empty fields, including the 'null' literal
- PR #1891 Fix bug #1750 in string column comparison
- PR #1909 Support of `to_pandas()` of boolean series with null values
- PR #1923 Use prefix removal when two aggs are called on a SeriesGroupBy
- PR #1914 Zero initialize gdf_column local variables
- PR #1959 Add support for comparing boolean Series to scalar
- PR #1966 Ignore index fix in series append
- PR #1967 Compute index __sizeof__ only once for DataFrame __sizeof__
- PR #1977 Support CUDA installation in default system directories
- PR #1982 Fixes incorrect index name after join operation
- PR #1985 Implement `GDF_PYMOD`, a special modulo that follows python's sign rules
- PR #1991 Parquet reader: fix decoding of NULLs
- PR #1990 Fixes a rendering bug in the `apply_grouped` documentation
- PR #1978 Fix for values being filled in an empty dataframe
- PR #2001 Correctly create MultiColumn from Pandas MultiColumn
- PR #2006 Handle empty dataframe groupby construction for dask
- PR #1965 Parquet Reader: Fix duplicate index column when it's already in `use_cols`
- PR #2033 Add pip to conda environment files to fix warning
- PR #2028 CSV Reader: Fix reading of uncompressed files without a recognized file extension
- PR #2073 Fix an issue when gathering columns with NVCategory and nulls
- PR #2053 cudf::apply_boolean_mask return empty column for empty boolean mask
- PR #2066 exclude `IteratorTest.mean_var_output` test from debug build
- PR #2069 Fix JNI code to use read_csv and read_parquet APIs
- PR #2071 Fix bug with unfound transitive dependencies for GTests in Ubuntu 18.04
- PR #2089 Configure Sphinx to render params correctly
- PR #2091 Fix another bug with unfound transitive dependencies for `cudftestutils` in Ubuntu 18.04
- PR #2115 Just apply `--disable-new-dtags` instead of trying to define all the transitive dependencies
- PR #2106 Fix errors in JitCache tests caused by sharing of device memory between processes
- PR #2120 Fix errors in JitCache tests caused by running multiple threads on the same data
- PR #2102 Fix memory leak in groupby
- PR #2113 fixed typo in to_csv code example


# cudf 0.7.2 (16 May 2019)

## New Features

- PR #1735 Added overload for atomicAdd on int64. Streamlined implementation of custom atomic overloads.
- PR #1741 Add MultiIndex concatenation

## Bug Fixes

- PR #1718 Fix issue with SeriesGroupBy MultiIndex in dask-cudf
- PR #1734 Python: fix performance regression for groupby count() aggregations
- PR #1768 Cython: fix handling read only schema buffers in gpuarrow reader


# cudf 0.7.1 (11 May 2019)

## New Features

- PR #1702 Lazy load MultiIndex to return groupby performance to near optimal.

## Bug Fixes

- PR #1708 Fix handling of `datetime64[ms]` in `dataframe.select_dtypes`


# cuDF 0.7.0 (10 May 2019)

## New Features

- PR #982 Implement gdf_group_by_without_aggregations and gdf_unique_indices functions
- PR #1142 Add `GDF_BOOL` column type
- PR #1194 Implement overloads for CUDA atomic operations
- PR #1292 Implemented Bitwise binary ops AND, OR, XOR (&, |, ^)
- PR #1235 Add GPU-accelerated Parquet Reader
- PR #1335 Added local_dict arg in `DataFrame.query()`.
- PR #1282 Add Series and DataFrame.describe()
- PR #1356 Rolling windows
- PR #1381 Add DataFrame._get_numeric_data
- PR #1388 Add CODEOWNERS file to auto-request reviews based on where changes are made
- PR #1396 Add DataFrame.drop method
- PR #1413 Add DataFrame.melt method
- PR #1412 Add DataFrame.pop()
- PR #1419 Initial CSV writer function
- PR #1441 Add Series level cumulative ops (cumsum, cummin, cummax, cumprod)
- PR #1420 Add script to build and test on a local gpuCI image
- PR #1440 Add DatetimeColumn.min(), DatetimeColumn.max()
- PR #1455 Add Series.Shift via Numba kernel
- PR #1441 Add Series level cumulative ops (cumsum, cummin, cummax, cumprod)
- PR #1461 Add Python coverage test to gpu build
- PR #1445 Parquet Reader: Add selective reading of rows and row group
- PR #1532 Parquet Reader: Add support for INT96 timestamps
- PR #1516 Add Series and DataFrame.ndim
- PR #1556 Add libcudf C++ transition guide
- PR #1466 Add GPU-accelerated ORC Reader
- PR #1565 Add build script for nightly doc builds
- PR #1508 Add Series isna, isnull, and notna
- PR #1456 Add Series.diff() via Numba kernel
- PR #1588 Add Index `astype` typecasting
- PR #1301 MultiIndex support
- PR #1599 Level keyword supported in groupby
- PR #929 Add support operations to dataframe
- PR #1609 Groupby accept list of Series
- PR #1658 Support `group_keys=True` keyword in groupby method

## Improvements

- PR #1531 Refactor closures as private functions in gpuarrow
- PR #1404 Parquet reader page data decoding speedup
- PR #1076 Use `type_dispatcher` in join, quantiles, filter, segmented sort, radix sort and hash_groupby
- PR #1202 Simplify README.md
- PR #1149 CSV Reader: Change convertStrToValue() functions to `__device__` only
- PR #1238 Improve performance of the CUDA trie used in the CSV reader
- PR #1245 Use file cache for JIT kernels
- PR #1278 Update CONTRIBUTING for new conda environment yml naming conventions
- PR #1163 Refactored UnaryOps. Reduced API to two functions: `gdf_unary_math` and `gdf_cast`. Added `abs`, `-`, and `~` ops. Changed bindings to Cython
- PR #1284 Update docs version
- PR #1287 add exclude argument to cudf.select_dtype function
- PR #1286 Refactor some of the CSV Reader kernels into generic utility functions
- PR #1291 fillna in `Series.to_gpu_array()` and `Series.to_array()` can accept the scalar too now.
- PR #1005 generic `reduction` and `scan` support
- PR #1349 Replace modernGPU sort join with thrust.
- PR #1363 Add a dataframe.mean(...) that raises NotImplementedError to satisfy `dask.dataframe.utils.is_dataframe_like`
- PR #1319 CSV Reader: Use column wrapper for gdf_column output alloc/dealloc
- PR #1376 Change series quantile default to linear
- PR #1399 Replace CFFI bindings for NVTX functions with Cython bindings
- PR #1389 Refactored `set_null_count()`
- PR #1386 Added macros `GDF_TRY()`, `CUDF_TRY()` and `ASSERT_CUDF_SUCCEEDED()`
- PR #1435 Rework CMake and conda recipes to depend on installed libraries
- PR #1391 Tidy up bit-resolution-operation and bitmask class code
- PR #1439 Add cmake variable to enable compiling CUDA code with -lineinfo
- PR #1462 Add ability to read parquet files from arrow::io::RandomAccessFile
- PR #1453 Convert CSV Reader CFFI to Cython
- PR #1479 Convert Parquet Reader CFFI to Cython
- PR #1397 Add a utility function for producing an overflow-safe kernel launch grid configuration
- PR #1382 Add GPU parsing of nested brackets to cuIO parsing utilities
- PR #1481 Add cudf::table constructor to allocate a set of `gdf_column`s
- PR #1484 Convert GroupBy CFFI to Cython
- PR #1463 Allow and default melt keyword argument var_name to be None
- PR #1486 Parquet Reader: Use device_buffer rather than device_ptr
- PR #1525 Add cudatoolkit conda dependency
- PR #1520 Renamed `src/dataframe` to `src/table` and moved `table.hpp`. Made `types.hpp` to be type declarations only.
- PR #1492 Convert transpose CFFI to Cython
- PR #1495 Convert binary and unary ops CFFI to Cython
- PR #1503 Convert sorting and hashing ops CFFI to Cython
- PR #1522 Use latest release version in update-version CI script
- PR #1533 Remove stale join CFFI, fix memory leaks in join Cython
- PR #1521 Added `row_bitmask` to compute bitmask for rows of a table. Merged `valids_ops.cu` and `bitmask_ops.cu`
- PR #1553 Overload `hash_row` to avoid using intial hash values. Updated `gdf_hash` to select between overloads
- PR #1585 Updated `cudf::table` to maintain own copy of wrapped `gdf_column*`s
- PR #1559 Add `except +` to all Cython function definitions to catch C++ exceptions properly
- PR #1617 `has_nulls` and `column_dtypes` for `cudf::table`
- PR #1590 Remove CFFI from the build / install process entirely
- PR #1536 Convert gpuarrow CFFI to Cython
- PR #1655 Add `Column._pointer` as a way to access underlying `gdf_column*` of a `Column`
- PR #1655 Update readme conda install instructions for cudf version 0.6 and 0.7


## Bug Fixes

- PR #1233 Fix dtypes issue while adding the column to `str` dataframe.
- PR #1254 CSV Reader: fix data type detection for floating-point numbers in scientific notation
- PR #1289 Fix looping over each value instead of each category in concatenation
- PR #1293 Fix Inaccurate error message in join.pyx
- PR #1308 Add atomicCAS overload for `int8_t`, `int16_t`
- PR #1317 Fix catch polymorphic exception by reference in ipc.cu
- PR #1325 Fix dtype of null bitmasks to int8
- PR #1326 Update build documentation to use -DCMAKE_CXX11_ABI=ON
- PR #1334 Add "na_position" argument to CategoricalColumn sort_by_values
- PR #1321 Fix out of bounds warning when checking Bzip2 header
- PR #1359 Add atomicAnd/Or/Xor for integers
- PR #1354 Fix `fillna()` behaviour when replacing values with different dtypes
- PR #1347 Fixed core dump issue while passing dict_dtypes without column names in `cudf.read_csv()`
- PR #1379 Fixed build failure caused due to error: 'col_dtype' may be used uninitialized
- PR #1392 Update cudf Dockerfile and package_versions.sh
- PR #1385 Added INT8 type to `_schema_to_dtype` for use in GpuArrowReader
- PR #1393 Fixed a bug in `gdf_count_nonzero_mask()` for the case of 0 bits to count
- PR #1395 Update CONTRIBUTING to use the environment variable CUDF_HOME
- PR #1416 Fix bug at gdf_quantile_exact and gdf_quantile_appox
- PR #1421 Fix remove creation of series multiple times during `add_column()`
- PR #1405 CSV Reader: Fix memory leaks on read_csv() failure
- PR #1328 Fix CategoricalColumn to_arrow() null mask
- PR #1433 Fix NVStrings/categories includes
- PR #1432 Update NVStrings to 0.7.* to coincide with 0.7 development
- PR #1483 Modify CSV reader to avoid cropping blank quoted characters in non-string fields
- PR #1446 Merge 1275 hotfix from master into branch-0.7
- PR #1447 Fix legacy groupby apply docstring
- PR #1451 Fix hash join estimated result size is not correct
- PR #1454 Fix local build script improperly change directory permissions
- PR #1490 Require Dask 1.1.0+ for `is_dataframe_like` test or skip otherwise.
- PR #1491 Use more specific directories & groups in CODEOWNERS
- PR #1497 Fix Thrust issue on CentOS caused by missing default constructor of host_vector elements
- PR #1498 Add missing include guard to device_atomics.cuh and separated DEVICE_ATOMICS_TEST
- PR #1506 Fix csv-write call to updated NVStrings method
- PR #1510 Added nvstrings `fillna()` function
- PR #1507 Parquet Reader: Default string data to GDF_STRING
- PR #1535 Fix doc issue to ensure correct labelling of cudf.series
- PR #1537 Fix `undefined reference` link error in HashPartitionTest
- PR #1548 Fix ci/local/build.sh README from using an incorrect image example
- PR #1551 CSV Reader: Fix integer column name indexing
- PR #1586 Fix broken `scalar_wrapper::operator==`
- PR #1591 ORC/Parquet Reader: Fix missing import for FileNotFoundError exception
- PR #1573 Parquet Reader: Fix crash due to clash with ORC reader datasource
- PR #1607 Revert change of `column.to_dense_buffer` always return by copy for performance concerns
- PR #1618 ORC reader: fix assert & data output when nrows/skiprows isn't aligned to stripe boundaries
- PR #1631 Fix failure of TYPES_TEST on some gcc-7 based systems.
- PR #1641 CSV Reader: Fix skip_blank_lines behavior with Windows line terminators (\r\n)
- PR #1648 ORC reader: fix non-deterministic output when skiprows is non-zero
- PR #1676 Fix groupby `as_index` behaviour with `MultiIndex`
- PR #1659 Fix bug caused by empty groupbys and multiindex slicing throwing exceptions
- PR #1656 Correct Groupby failure in dask when un-aggregable columns are left in dataframe.
- PR #1689 Fix groupby performance regression
- PR #1694 Add Cython as a runtime dependency since it's required in `setup.py`


# cuDF 0.6.1 (25 Mar 2019)

## Bug Fixes

- PR #1275 Fix CentOS exception in DataFrame.hash_partition from using value "returned" by a void function


# cuDF 0.6.0 (22 Mar 2019)

## New Features

- PR #760 Raise `FileNotFoundError` instead of `GDF_FILE_ERROR` in `read_csv` if the file does not exist
- PR #539 Add Python bindings for replace function
- PR #823 Add Doxygen configuration to enable building HTML documentation for libcudf C/C++ API
- PR #807 CSV Reader: Add byte_range parameter to specify the range in the input file to be read
- PR #857 Add Tail method for Series/DataFrame and update Head method to use iloc
- PR #858 Add series feature hashing support
- PR #871 CSV Reader: Add support for NA values, including user specified strings
- PR #893 Adds PyArrow based parquet readers / writers to Python, fix category dtype handling, fix arrow ingest buffer size issues
- PR #867 CSV Reader: Add support for ignoring blank lines and comment lines
- PR #887 Add Series digitize method
- PR #895 Add Series groupby
- PR #898 Add DataFrame.groupby(level=0) support
- PR #920 Add feather, JSON, HDF5 readers / writers from PyArrow / Pandas
- PR #888 CSV Reader: Add prefix parameter for column names, used when parsing without a header
- PR #913 Add DLPack support: convert between cuDF DataFrame and DLTensor
- PR #939 Add ORC reader from PyArrow
- PR #918 Add Series.groupby(level=0) support
- PR #906 Add binary and comparison ops to DataFrame
- PR #958 Support unary and binary ops on indexes
- PR #964 Add `rename` method to `DataFrame`, `Series`, and `Index`
- PR #985 Add `Series.to_frame` method
- PR #985 Add `drop=` keyword to reset_index method
- PR #994 Remove references to pygdf
- PR #990 Add external series groupby support
- PR #988 Add top-level merge function to cuDF
- PR #992 Add comparison binaryops to DateTime columns
- PR #996 Replace relative path imports with absolute paths in tests
- PR #995 CSV Reader: Add index_col parameter to specify the column name or index to be used as row labels
- PR #1004 Add `from_gpu_matrix` method to DataFrame
- PR #997 Add property index setter
- PR #1007 Replace relative path imports with absolute paths in cudf
- PR #1013 select columns with df.columns
- PR #1016 Rename Series.unique_count() to nunique() to match pandas API
- PR #947 Prefixsum to handle nulls and float types
- PR #1029 Remove rest of relative path imports
- PR #1021 Add filtered selection with assignment for Dataframes
- PR #872 Adding NVCategory support to cudf apis
- PR #1052 Add left/right_index and left/right_on keywords to merge
- PR #1091 Add `indicator=` and `suffixes=` keywords to merge
- PR #1107 Add unsupported keywords to Series.fillna
- PR #1032 Add string support to cuDF python
- PR #1136 Removed `gdf_concat`
- PR #1153 Added function for getting the padded allocation size for valid bitmask
- PR #1148 Add cudf.sqrt for dataframes and Series
- PR #1159 Add Python bindings for libcudf dlpack functions
- PR #1155 Add __array_ufunc__ for DataFrame and Series for sqrt
- PR #1168 to_frame for series accepts a name argument


## Improvements

- PR #1218 Add dask-cudf page to API docs
- PR #892 Add support for heterogeneous types in binary ops with JIT
- PR #730 Improve performance of `gdf_table` constructor
- PR #561 Add Doxygen style comments to Join CUDA functions
- PR #813 unified libcudf API functions by replacing gpu_ with gdf_
- PR #822 Add support for `__cuda_array_interface__` for ingest
- PR #756 Consolidate common helper functions from unordered map and multimap
- PR #753 Improve performance of groupby sum and average, especially for cases with few groups.
- PR #836 Add ingest support for arrow chunked arrays in Column, Series, DataFrame creation
- PR #763 Format doxygen comments for csv_read_arg struct
- PR #532 CSV Reader: Use type dispatcher instead of switch block
- PR #694 Unit test utilities improvements
- PR #878 Add better indexing to Groupby
- PR #554 Add `empty` method and `is_monotonic` attribute to `Index`
- PR #1040 Fixed up Doxygen comment tags
- PR #909 CSV Reader: Avoid host->device->host copy for header row data
- PR #916 Improved unit testing and error checking for `gdf_column_concat`
- PR #941 Replace `numpy` call in `Series.hash_encode` with `numba`
- PR #942 Added increment/decrement operators for wrapper types
- PR #943 Updated `count_nonzero_mask` to return `num_rows` when the mask is null
- PR #952 Added trait to map C++ type to `gdf_dtype`
- PR #966 Updated RMM submodule.
- PR #998 Add IO reader/writer modules to API docs, fix for missing cudf.Series docs
- PR #1017 concatenate along columns for Series and DataFrames
- PR #1002 Support indexing a dataframe with another boolean dataframe
- PR #1018 Better concatenation for Series and Dataframes
- PR #1036 Use Numpydoc style docstrings
- PR #1047 Adding gdf_dtype_extra_info to gdf_column_view_augmented
- PR #1054 Added default ctor to SerialTrieNode to overcome Thrust issue in CentOS7 + CUDA10
- PR #1024 CSV Reader: Add support for hexadecimal integers in integral-type columns
- PR #1033 Update `fillna()` to use libcudf function `gdf_replace_nulls`
- PR #1066 Added inplace assignment for columns and select_dtypes for dataframes
- PR #1026 CSV Reader: Change the meaning and type of the quoting parameter to match Pandas
- PR #1100 Adds `CUDF_EXPECTS` error-checking macro
- PR #1092 Fix select_dtype docstring
- PR #1111 Added cudf::table
- PR #1108 Sorting for datetime columns
- PR #1120 Return a `Series` (not a `Column`) from `Series.cat.set_categories()`
- PR #1128 CSV Reader: The last data row does not need to be line terminated
- PR #1183 Bump Arrow version to 0.12.1
- PR #1208 Default to CXX11_ABI=ON
- PR #1252 Fix NVStrings dependencies for cuda 9.2 and 10.0
- PR #2037 Optimize the existing `gather` and `scatter` routines in `libcudf`

## Bug Fixes

- PR #821 Fix flake8 issues revealed by flake8 update
- PR #808 Resolved renamed `d_columns_valids` variable name
- PR #820 CSV Reader: fix the issue where reader adds additional rows when file uses \r\n as a line terminator
- PR #780 CSV Reader: Fix scientific notation parsing and null values for empty quotes
- PR #815 CSV Reader: Fix data parsing when tabs are present in the input CSV file
- PR #850 Fix bug where left joins where the left df has 0 rows causes a crash
- PR #861 Fix memory leak by preserving the boolean mask index
- PR #875 Handle unnamed indexes in to/from arrow functions
- PR #877 Fix ingest of 1 row arrow tables in from arrow function
- PR #876 Added missing `<type_traits>` include
- PR #889 Deleted test_rmm.py which has now moved to RMM repo
- PR #866 Merge v0.5.1 numpy ABI hotfix into 0.6
- PR #917 value_counts return int type on empty columns
- PR #611 Renamed `gdf_reduce_optimal_output_size()` -> `gdf_reduction_get_intermediate_output_size()`
- PR #923 fix index for negative slicing for cudf dataframe and series
- PR #927 CSV Reader: Fix category GDF_CATEGORY hashes not being computed properly
- PR #921 CSV Reader: Fix parsing errors with delim_whitespace, quotations in the header row, unnamed columns
- PR #933 Fix handling objects of all nulls in series creation
- PR #940 CSV Reader: Fix an issue where the last data row is missing when using byte_range
- PR #945 CSV Reader: Fix incorrect datetime64 when milliseconds or space separator are used
- PR #959 Groupby: Problem with column name lookup
- PR #950 Converting dataframe/recarry with non-contiguous arrays
- PR #963 CSV Reader: Fix another issue with missing data rows when using byte_range
- PR #999 Fix 0 sized kernel launches and empty sort_index exception
- PR #993 Fix dtype in selecting 0 rows from objects
- PR #1009 Fix performance regression in `to_pandas` method on DataFrame
- PR #1008 Remove custom dask communication approach
- PR #1001 CSV Reader: Fix a memory access error when reading a large (>2GB) file with date columns
- PR #1019 Binary Ops: Fix error when one input column has null mask but other doesn't
- PR #1014 CSV Reader: Fix false positives in bool value detection
- PR #1034 CSV Reader: Fix parsing floating point precision and leading zero exponents
- PR #1044 CSV Reader: Fix a segfault when byte range aligns with a page
- PR #1058 Added support for `DataFrame.loc[scalar]`
- PR #1060 Fix column creation with all valid nan values
- PR #1073 CSV Reader: Fix an issue where a column name includes the return character
- PR #1090 Updating Doxygen Comments
- PR #1080 Fix dtypes returned from loc / iloc because of lists
- PR #1102 CSV Reader: Minor fixes and memory usage improvements
- PR #1174: Fix release script typo
- PR #1137 Add prebuild script for CI
- PR #1118 Enhanced the `DataFrame.from_records()` feature
- PR #1129 Fix join performance with index parameter from using numpy array
- PR #1145 Issue with .agg call on multi-column dataframes
- PR #908 Some testing code cleanup
- PR #1167 Fix issue with null_count not being set after inplace fillna()
- PR #1184 Fix iloc performance regression
- PR #1185 Support left_on/right_on and also on=str in merge
- PR #1200 Fix allocating bitmasks with numba instead of rmm in allocate_mask function
- PR #1213 Fix bug with csv reader requesting subset of columns using wrong datatype
- PR #1223 gpuCI: Fix label on rapidsai channel on gpu build scripts
- PR #1242 Add explicit Thrust exec policy to fix NVCATEGORY_TEST segfault on some platforms
- PR #1246 Fix categorical tests that failed due to bad implicit type conversion
- PR #1255 Fix overwriting conda package main label uploads
- PR #1259 Add dlpack includes to pip build


# cuDF 0.5.1 (05 Feb 2019)

## Bug Fixes

- PR #842 Avoid using numpy via cimport to prevent ABI issues in Cython compilation


# cuDF 0.5.0 (28 Jan 2019)

## New Features

- PR #722 Add bzip2 decompression support to `read_csv()`
- PR #693 add ZLIB-based GZIP/ZIP support to `read_csv_strings()`
- PR #411 added null support to gdf_order_by (new API) and cudf_table::sort
- PR #525 Added GitHub Issue templates for bugs, documentation, new features, and questions
- PR #501 CSV Reader: Add support for user-specified decimal point and thousands separator to read_csv_strings()
- PR #455 CSV Reader: Add support for user-specified decimal point and thousands separator to read_csv()
- PR #439 add `DataFrame.drop` method similar to pandas
- PR #356 add `DataFrame.transpose` method and `DataFrame.T` property similar to pandas
- PR #505 CSV Reader: Add support for user-specified boolean values
- PR #350 Implemented Series replace function
- PR #490 Added print_env.sh script to gather relevant environment details when reporting cuDF issues
- PR #474 add ZLIB-based GZIP/ZIP support to `read_csv()`
- PR #547 Added melt similar to `pandas.melt()`
- PR #491 Add CI test script to check for updates to CHANGELOG.md in PRs
- PR #550 Add CI test script to check for style issues in PRs
- PR #558 Add CI scripts for cpu-based conda and gpu-based test builds
- PR #524 Add Boolean Indexing
- PR #564 Update python `sort_values` method to use updated libcudf `gdf_order_by` API
- PR #509 CSV Reader: Input CSV file can now be passed in as a text or a binary buffer
- PR #607 Add `__iter__` and iteritems to DataFrame class
- PR #643 added a new api gdf_replace_nulls that allows a user to replace nulls in a column

## Improvements

- PR #426 Removed sort-based groupby and refactored existing groupby APIs. Also improves C++/CUDA compile time.
- PR #461 Add `CUDF_HOME` variable in README.md to replace relative pathing.
- PR #472 RMM: Created centralized rmm::device_vector alias and rmm::exec_policy
- PR #500 Improved the concurrent hash map class to support partitioned (multi-pass) hash table building.
- PR #454 Improve CSV reader docs and examples
- PR #465 Added templated C++ API for RMM to avoid explicit cast to `void**`
- PR #513 `.gitignore` tweaks
- PR #521 Add `assert_eq` function for testing
- PR #502 Simplify Dockerfile for local dev, eliminate old conda/pip envs
- PR #549 Adds `-rdynamic` compiler flag to nvcc for Debug builds
- PR #472 RMM: Created centralized rmm::device_vector alias and rmm::exec_policy
- PR #577 Added external C++ API for scatter/gather functions
- PR #500 Improved the concurrent hash map class to support partitioned (multi-pass) hash table building
- PR #583 Updated `gdf_size_type` to `int`
- PR #500 Improved the concurrent hash map class to support partitioned (multi-pass) hash table building
- PR #617 Added .dockerignore file. Prevents adding stale cmake cache files to the docker container
- PR #658 Reduced `JOIN_TEST` time by isolating overflow test of hash table size computation
- PR #664 Added Debuging instructions to README
- PR #651 Remove noqa marks in `__init__.py` files
- PR #671 CSV Reader: uncompressed buffer input can be parsed without explicitly specifying compression as None
- PR #684 Make RMM a submodule
- PR #718 Ensure sum, product, min, max methods pandas compatibility on empty datasets
- PR #720 Refactored Index classes to make them more Pandas-like, added CategoricalIndex
- PR #749 Improve to_arrow and from_arrow Pandas compatibility
- PR #766 Remove TravisCI references, remove unused variables from CMake, fix ARROW_VERSION in Cmake
- PR #773 Add build-args back to Dockerfile and handle dependencies based on environment yml file
- PR #781 Move thirdparty submodules to root and symlink in /cpp
- PR #843 Fix broken cudf/python API examples, add new methods to the API index

## Bug Fixes

- PR #569 CSV Reader: Fix days being off-by-one when parsing some dates
- PR #531 CSV Reader: Fix incorrect parsing of quoted numbers
- PR #465 Added templated C++ API for RMM to avoid explicit cast to `void**`
- PR #473 Added missing <random> include
- PR #478 CSV Reader: Add api support for auto column detection, header, mangle_dupe_cols, usecols
- PR #495 Updated README to correct where cffi pytest should be executed
- PR #501 Fix the intermittent segfault caused by the `thousands` and `compression` parameters in the csv reader
- PR #502 Simplify Dockerfile for local dev, eliminate old conda/pip envs
- PR #512 fix bug for `on` parameter in `DataFrame.merge` to allow for None or single column name
- PR #511 Updated python/cudf/bindings/join.pyx to fix cudf merge printing out dtypes
- PR #513 `.gitignore` tweaks
- PR #521 Add `assert_eq` function for testing
- PR #537 Fix CMAKE_CUDA_STANDARD_REQURIED typo in CMakeLists.txt
- PR #447 Fix silent failure in initializing DataFrame from generator
- PR #545 Temporarily disable csv reader thousands test to prevent segfault (test re-enabled in PR #501)
- PR #559 Fix Assertion error while using `applymap` to change the output dtype
- PR #575 Update `print_env.sh` script to better handle missing commands
- PR #612 Prevent an exception from occuring with true division on integer series.
- PR #630 Fix deprecation warning for `pd.core.common.is_categorical_dtype`
- PR #622 Fix Series.append() behaviour when appending values with different numeric dtype
- PR #603 Fix error while creating an empty column using None.
- PR #673 Fix array of strings not being caught in from_pandas
- PR #644 Fix return type and column support of dataframe.quantile()
- PR #634 Fix create `DataFrame.from_pandas()` with numeric column names
- PR #654 Add resolution check for GDF_TIMESTAMP in Join
- PR #648 Enforce one-to-one copy required when using `numba>=0.42.0`
- PR #645 Fix cmake build type handling not setting debug options when CMAKE_BUILD_TYPE=="Debug"
- PR #669 Fix GIL deadlock when launching multiple python threads that make Cython calls
- PR #665 Reworked the hash map to add a way to report the destination partition for a key
- PR #670 CMAKE: Fix env include path taking precedence over libcudf source headers
- PR #674 Check for gdf supported column types
- PR #677 Fix 'gdf_csv_test_Dates' gtest failure due to missing nrows parameter
- PR #604 Fix the parsing errors while reading a csv file using `sep` instead of `delimiter`.
- PR #686 Fix converting nulls to NaT values when converting Series to Pandas/Numpy
- PR #689 CSV Reader: Fix behavior with skiprows+header to match pandas implementation
- PR #691 Fixes Join on empty input DFs
- PR #706 CSV Reader: Fix broken dtype inference when whitespace is in data
- PR #717 CSV reader: fix behavior when parsing a csv file with no data rows
- PR #724 CSV Reader: fix build issue due to parameter type mismatch in a std::max call
- PR #734 Prevents reading undefined memory in gpu_expand_mask_bits numba kernel
- PR #747 CSV Reader: fix an issue where CUDA allocations fail with some large input files
- PR #750 Fix race condition for handling NVStrings in CMake
- PR #719 Fix merge column ordering
- PR #770 Fix issue where RMM submodule pointed to wrong branch and pin other to correct branches
- PR #778 Fix hard coded ABI off setting
- PR #784 Update RMM submodule commit-ish and pip paths
- PR #794 Update `rmm::exec_policy` usage to fix segmentation faults when used as temprory allocator.
- PR #800 Point git submodules to branches of forks instead of exact commits


# cuDF 0.4.0 (05 Dec 2018)

## New Features

- PR #398 add pandas-compatible `DataFrame.shape()` and `Series.shape()`
- PR #394 New documentation feature "10 Minutes to cuDF"
- PR #361 CSV Reader: Add support for strings with delimiters

## Improvements

 - PR #436 Improvements for type_dispatcher and wrapper structs
 - PR #429 Add CHANGELOG.md (this file)
 - PR #266 use faster CUDA-accelerated DataFrame column/Series concatenation.
 - PR #379 new C++ `type_dispatcher` reduces code complexity in supporting many data types.
 - PR #349 Improve performance for creating columns from memoryview objects
 - PR #445 Update reductions to use type_dispatcher. Adds integer types support to sum_of_squares.
 - PR #448 Improve installation instructions in README.md
 - PR #456 Change default CMake build to Release, and added option for disabling compilation of tests

## Bug Fixes

 - PR #444 Fix csv_test CUDA too many resources requested fail.
 - PR #396 added missing output buffer in validity tests for groupbys.
 - PR #408 Dockerfile updates for source reorganization
 - PR #437 Add cffi to Dockerfile conda env, fixes "cannot import name 'librmm'"
 - PR #417 Fix `map_test` failure with CUDA 10
 - PR #414 Fix CMake installation include file paths
 - PR #418 Properly cast string dtypes to programmatic dtypes when instantiating columns
 - PR #427 Fix and tests for Concatenation illegal memory access with nulls


# cuDF 0.3.0 (23 Nov 2018)

## New Features

 - PR #336 CSV Reader string support

## Improvements

 - PR #354 source code refactored for better organization. CMake build system overhaul. Beginning of transition to Cython bindings.
 - PR #290 Add support for typecasting to/from datetime dtype
 - PR #323 Add handling pyarrow boolean arrays in input/out, add tests
 - PR #325 GDF_VALIDITY_UNSUPPORTED now returned for algorithms that don't support non-empty valid bitmasks
 - PR #381 Faster InputTooLarge Join test completes in ms rather than minutes.
 - PR #373 .gitignore improvements
 - PR #367 Doc cleanup & examples for DataFrame methods
 - PR #333 Add Rapids Memory Manager documentation
 - PR #321 Rapids Memory Manager adds file/line location logging and convenience macros
 - PR #334 Implement DataFrame `__copy__` and `__deepcopy__`
 - PR #271 Add NVTX ranges to pygdf
 - PR #311 Document system requirements for conda install

## Bug Fixes

 - PR #337 Retain index on `scale()` function
 - PR #344 Fix test failure due to PyArrow 0.11 Boolean handling
 - PR #364 Remove noexcept from managed_allocator;  CMakeLists fix for NVstrings
 - PR #357 Fix bug that made all series be considered booleans for indexing
 - PR #351 replace conda env configuration for developers
 - PRs #346 #360 Fix CSV reading of negative numbers
 - PR #342 Fix CMake to use conda-installed nvstrings
 - PR #341 Preserve categorical dtype after groupby aggregations
 - PR #315 ReadTheDocs build update to fix missing libcuda.so
 - PR #320 FIX out-of-bounds access error in reductions.cu
 - PR #319 Fix out-of-bounds memory access in libcudf count_valid_bits
 - PR #303 Fix printing empty dataframe


# cuDF 0.2.0 and cuDF 0.1.0

These were initial releases of cuDF based on previously separate pyGDF and libGDF libraries.<|MERGE_RESOLUTION|>--- conflicted
+++ resolved
@@ -6,9 +6,6 @@
 
 ## Improvements
 
-<<<<<<< HEAD
-PR #4031 Docs build scripts and instructions update
-=======
 - PR #3525 build.sh option to disable nvtx
 - PR #3748 Optimize hash_partition using shared memory
 - PR #3698 Add count_(un)set_bits functions taking multiple ranges and updated slice to compute null counts at once.
@@ -27,7 +24,7 @@
 - PR #4013 Add cython definition for io readers cudf/io/io_types.hpp
 - PR #4014 ORC/Parquet: add count parameter to stripe/rowgroup-based reader API
 - PR #4021 Change quantiles signature for clarity.
->>>>>>> 6bed5598
+- PR #4031 Docs build scripts and instructions update
 
 ## Bug Fixes
 
