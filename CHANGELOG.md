
# cuDF 0.5.0 (Date TBD)

## New Features

<<<<<<< HEAD
- PR #411 added null support to gdf_order_by (new API) and cudf_table::sort
=======
- PR #525 Added GitHub Issue templates for bugs, documentation, new features, and questions
>>>>>>> d9428a38
- PR #455 CSV Reader: Add support for user-specified decimal point and thousands separator
- PR #439 add `DataFrame.drop` method similar to pandas

## Improvements

- PR #472 RMM: Created centralized rmm::device_vector alias and rmm::exec_policy
- PR #426 Removed sort-based groupby and refactored existing groupby APIs. Also improves C++/CUDA compile time.
- PR #500 Improved the concurrent hash map class to support partitioned (multi-pass) hash table building.
- PR #465 Added templated C++ API for RMM to avoid explicit cast to `void**`


## Bug Fixes
- PR #473 Added missing <random> include
- PR #495 Updated README to correct where cffi pytest should be executed.

# cuDF 0.4.0 (05 Dec 2018)

## New Features

- PR #398 add pandas-compatible `DataFrame.shape()` and `Series.shape()`
- PR #394 New documentation feature "10 Minutes to cuDF"
- PR #361 CSV Reader: Add support for strings with delimiters

## Improvements

 - PR #436 Improvements for type_dispatcher and wrapper structs
 - PR #429 Add CHANGELOG.md (this file)
 - PR #266 use faster CUDA-accelerated DataFrame column/Series concatenation.
 - PR #379 new C++ `type_dispatcher` reduces code complexity in supporting many data types.
 - PR #349 Improve performance for creating columns from memoryview objects
 - PR #445 Update reductions to use type_dispatcher. Adds integer types support to sum_of_squares. 
 - PR #448 Improve installation instructions in README.md
 - PR #456 Change default CMake build to Release, and added option for disabling compilation of tests
 
## Bug Fixes

 - PR #444 Fix csv_test CUDA too many resources requested fail. 
 - PR #396 added missing output buffer in validity tests for groupbys.
 - PR #408 Dockerfile updates for source reorganization
 - PR #437 Add cffi to Dockerfile conda env, fixes "cannot import name 'librmm'"
 - PR #417 Fix `map_test` failure with CUDA 10
 - PR #414 Fix CMake installation include file paths
 - PR #418 Properly cast string dtypes to programmatic dtypes when instantiating columns
 - PR #427 Fix and tests for Concatenation illegal memory access with nulls
 

# cuDF 0.3.0 (23 Nov 2018)

## New Features

 - PR #336 CSV Reader string support

## Improvements
 
 - PR #354 source code refactored for better organization. CMake build system overhaul. Beginning of transition to Cython bindings.
 - PR #290 Add support for typecasting to/from datetime dtype
 - PR #323 Add handling pyarrow boolean arrays in input/out, add tests
 - PR #325 GDF_VALIDITY_UNSUPPORTED now returned for algorithms that don't support non-empty valid bitmasks
 - PR #381 Faster InputTooLarge Join test completes in ms rather than minutes. 
 - PR #373 .gitignore improvements
 - PR #367 Doc cleanup & examples for DataFrame methods
 - PR #333 Add Rapids Memory Manager documentation
 - PR #321 Rapids Memory Manager adds file/line location logging and convenience macros
 - PR #334 Implement DataFrame `__copy__` and `__deepcopy__`
 - PR #271 Add NVTX ranges to pygdf 
 - PR #311 Document system requirements for conda install

## Bug Fixes

 - PR #337 Retain index on `scale()` function
 - PR #344 Fix test failure due to PyArrow 0.11 Boolean handling
 - PR #364 Remove noexcept from managed_allocator;  CMakeLists fix for NVstrings
 - PR #357 Fix bug that made all series be considered booleans for indexing
 - PR #351 replace conda env configuration for developers
 - PRs #346 #360 Fix CSV reading of negative numbers
 - PR #342 Fix CMake to use conda-installed nvstrings
 - PR #341 Preserve categorical dtype after groupby aggregations 
 - PR #315 ReadTheDocs build update to fix missing libcuda.so
 - PR #320 FIX out-of-bounds access error in reductions.cu 
 - PR #319 Fix out-of-bounds memory access in libcudf count_valid_bits
 - PR #303 Fix printing empty dataframe

# cuDF 0.2.0 and cuDF 0.1.0

These were initial releases of cuDF based on previously separate pyGDF and libGDF libraries.
<|MERGE_RESOLUTION|>--- conflicted
+++ resolved
@@ -3,11 +3,8 @@
 
 ## New Features
 
-<<<<<<< HEAD
 - PR #411 added null support to gdf_order_by (new API) and cudf_table::sort
-=======
 - PR #525 Added GitHub Issue templates for bugs, documentation, new features, and questions
->>>>>>> d9428a38
 - PR #455 CSV Reader: Add support for user-specified decimal point and thousands separator
 - PR #439 add `DataFrame.drop` method similar to pandas
 
@@ -18,10 +15,10 @@
 - PR #500 Improved the concurrent hash map class to support partitioned (multi-pass) hash table building.
 - PR #465 Added templated C++ API for RMM to avoid explicit cast to `void**`
 
-
 ## Bug Fixes
 - PR #473 Added missing <random> include
 - PR #495 Updated README to correct where cffi pytest should be executed.
+
 
 # cuDF 0.4.0 (05 Dec 2018)
 
@@ -90,6 +87,7 @@
  - PR #319 Fix out-of-bounds memory access in libcudf count_valid_bits
  - PR #303 Fix printing empty dataframe
 
+
 # cuDF 0.2.0 and cuDF 0.1.0
 
 These were initial releases of cuDF based on previously separate pyGDF and libGDF libraries.
