--- conflicted
+++ resolved
@@ -14,12 +14,9 @@
 - PR #2927 Add ``Table`` and ``TableView`` extension classes that wrap legacy cudf::table
 - PR #3005 Renames `cudf::exp` namespace to `cudf::experimental`
 - PR #3008 Make safe versions of `is_null` and `is_valid` in `column_device_view`
-<<<<<<< HEAD
-- PR #3027 Creating legacy for copying
-=======
+- PR #3027 Move copying.hpp and related source to legacy folder
 - PR #3014 Snappy decompression optimizations
 - PR #2996 IO Readers: Replace `cuio::device_buffer` with `rmm::device_buffer`
->>>>>>> 20f3018b
 
 ## Bug Fixes
 
