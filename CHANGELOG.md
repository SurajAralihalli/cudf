--- conflicted
+++ resolved
@@ -125,7 +125,6 @@
 - PR #3301 Add tests for empty column wrapper.
 - PR #3294 Update to arrow-cpp and pyarrow 0.15.1
 - PR #3292 Port NVStrings regex contains function
-- PR #3409 Port NVStrings regex extract function
 - PR #3310 Add `row_hasher` and `element_hasher` utilities
 - PR #3286 Clean up the starter code on README
 - PR #3322 Port NVStrings pad operations to cudf strings column
@@ -144,13 +143,10 @@
 - PR #3440 Strings column scatter function
 - PR #3389 Move quantiles.hpp + group_quantiles.hpp files to legacy
 - PR #3398 Move reshape.hpp files to legacy
-<<<<<<< HEAD
 - PR #3395 Port NVStrings regex extract to cudf strings column
-=======
 - PR #3425 Strings column copy_if_else implementation
 - PR #3422 Move utilities to legacy
 - PR #3201 Define and implement new datetime_ops APIs
->>>>>>> ac8b46c3
 
 ## Bug Fixes
 
