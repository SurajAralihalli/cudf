# cuDF 0.13.0 (Date TBD)

## New Features

## Improvements

- PR #3909 Move java backend to libcudf++

## Bug Fixes

- PR #3888 Drop `ptr=None` from `DeviceBuffer` call
- PR #3902 Fix conversion of large size GPU array to dataframe 
- PR #3953 Fix overflow in column_buffer when computing the device buffer size
<<<<<<< HEAD
- PR #3964 Restore legacy NVStrings and NVCategory dependencies in Java jar
=======
- PR #3959 Add missing hash-dispatch function for cudf.Series
>>>>>>> ed38c6fc


# cuDF 0.12.0 (Date TBD)

## New Features

- PR #3224 Define and implement new join APIs.
- PR #3284 Add gpu-accelerated parquet writer
- PR #3254 Python redesign for libcudf++
- PR #3336 Add `from_dlpack` and `to_dlpack`
- PR #3555 Add column names support to libcudf++ io readers and writers
- PR #3619 Support CuPy 7
- PR #3604 Add nvtext ngrams-tokenize function
- PR #3610 Add memory_usage to DataFrame and Series APIs
- PR #3403 Define and implement new stack + tile APIs
- PR #3627 Adding cudf::sort and cudf::sort_by_key
- PR #3597 Implement new sort based groupby
- PR #3776 Add column equivalence comparator (using epsilon for float equality)
- PR #3667 Define and implement round-robin partition API.
- PR #3690 Add bools_to_mask
- PR #3761 Introduce a Frame class and make Index, DataFrame and Series subclasses
- PR #3538 Define and implement left semi join and left anti join
- PR #3683 Added support for multiple delimiters in `nvtext.token_count()`
- PR #3792 Adding is_nan and is_notnan
- PR #3594 Adding clamp support to libcudf++

## Improvements

- PR #3124 Add support for grand-children in cudf column classes
- PR #3292 Port NVStrings regex contains function
- PR #3409 Port NVStrings regex replace function
- PR #3417 Port NVStrings regex findall function
- PR #3351 Add warning when filepath resolves to multiple files in cudf readers
- PR #3370 Port NVStrings strip functions
- PR #3453 Port NVStrings IPv4 convert functions to cudf strings column
- PR #3441 Port NVStrings url encode/decode to cudf strings column
- PR #3364 Port NVStrings split functions
- PR #3463 Port NVStrings partition/rpartition to cudf strings column
- PR #3502 ORC reader: add option to read DECIMALs as INT64
- PR #3461 Add a new overload to allocate_like() that takes explicit type and size params.
- PR #3590 Specialize hash functions for floating point
- PR #3569 Use `np.asarray` in `StringColumn.deserialize`
- PR #3553 Support Python NoneType in numeric binops
- PR #3511 Support DataFrame / Series mixed arithmetic
- PR #3567 Include `strides` in `__cuda_array_interface__`
- PR #3608 Update OPS codeowner group name
- PR #3431 Port NVStrings translate to cudf strings column
- PR #3620 Add stream parameter to unary ops detail API
- PR #3593 Adding begin/end for mutable_column_device_view
- PR #3587 Merge CHECK_STREAM & CUDA_CHECK_LAST to CHECK_CUDA
- PR #3733 Rework `hash_partition` API
- PR #3655 Use move with make_pair to avoid copy construction
- PR #3402 Define and implement new quantiles APIs
- PR #3612 Add ability to customize the JIT kernel cache path
- PR #3647 Remove PatchedNumbaDeviceArray with CuPy 6.6.0
- PR #3641 Remove duplicate definitions of CUDA_DEVICE_CALLABLE
- PR #3640 Enable memory_usage in dask_cudf (also adds pd.Index from_pandas)
- PR #3654 Update Jitify submodule ref to include gcc-8 fix
- PR #3639 Define and implement `nans_to_nulls`
- PR #3561 Rework contains implementation in search
- PR #3616 Add aggregation infrastructure for argmax/argmin.
- PR #3673 Parquet reader: improve rounding of timestamp conversion to seconds 
- PR #3699 Stringify libcudacxx headers for binary op JIT
- PR #3697 Improve column insert performance for wide frames
- PR #3616 Add aggregation infrastructure for argmax/argmin.
- PR #3653 Make `gather_bitmask_kernel` more reusable.
- PR #3710 Remove multiple CMake configuration steps from root build script
- PR #3657 Define and implement compiled binops for string column comparisons
- PR #3520 Change read_parquet defaults and add warnings
- PR #3780 Java APIs for selecting a GPU
- PR #3796 Improve on round-robin with the case when number partitions greater than number of rows.
- PR #3805 Avoid CuPy 7.1.0 for now
- PR #3758 detail::scatter variant with map iterator support
- PR #3882 Fail loudly when creating a StringColumn from nvstrings with > MAX_VAL(int32) bytes
- PR #3823 Add header file for detail search functions
- PR #2438 Build GBench Benchmarks in CI
- PR #3713 Adding aggregation support to rolling_window
- PR #3875 Add abstract sink for IO writers, used by ORC and Parquet writers for now

## Bug Fixes

- PR #3618 Update 10 minutes to cudf and cupy to hide warning that were being shown in the docs
- PR #3550 Update Java package to 0.12
- PR #3549 Fix index name issue with iloc with RangeIndex
- PR #3562 Fix 4GB limit for gzipped-compressed csv files
- PR #2981 enable build.sh to build all targets without installation
- PR #3563 Use `__cuda_array_interface__` for serialization
- PR #3564 Fix cuda memory access error in gather_bitmask_kernel
- PR #3548 Replaced CUDA_RT_CALL with CUDA_TRY
- PR #3486 Pandas > 0.25 compatability 
- PR #3622 Fix new warnings and errors when building with gcc-8
- PR #3588 Remove avro reader column order reversal
- PR #3629 Fix hash map test failure
- PR #3637 Fix sorted set_index operations in dask_cudf
- PR #3663 Fix libcudf++ ORC reader microseconds and milliseconds conversion
- PR #3668 Fixing CHECK_CUDA debug build issue
- PR #3684 Fix ends_with logic for matching string case
- PR #3691 Fix create_offsets to handle offset correctly
- PR #3687 Fixed bug while passing input GPU memory pointer in `nvtext.scatter_count()`
- PR #3701 Fix hash_partition hashing all columns instead of columns_to_hash
- PR #3694 Allow for null columns parameter in `csv_writer`
- PR #3706 Removed extra type-dispatcher call from merge
- PR #3704 Changed the default delimiter to `whitespace` for nvtext methods.
- PR #3741 Construct DataFrame from dict-of-Series with alignment
- PR #3724 Update rmm version to match release
- PR #3743 Fix for `None` data in `__array_interface__`
- PR #3731 Fix performance of zero sized dataframe slice
- PR #3709 Fix inner_join incorrect result issue
- PR #3734 Update numba to 0.46 in conda files
- PR #3738 Update libxx cython types.hpp path
- PR #3672 Fix to_host issue with column_view having offset
- PR #3730 CSV reader: Set invalid float values to NaN/null
- PR #3670 Floor when casting between timestamps of different precisions
- PR #3728 Fix apply_boolean_mask issue with non-null string column
- PR #3769 Don't look for a `name` attribute in column
- PR #3783 Bind cuDF operators to Dask Dataframe
- PR #3775 Fix segfault when reading compressed CSV files larger than 4GB
- PR #3799 Align indices of Series inputs when adding as columns to DataFrame 
- PR #3803 Keep name when unpickling Index objects
- PR #3804 Fix cuda crash in AVRO reader
- PR #3766 Remove references to cudf::type_id::CATEGORY from IO code
- PR #3817 Don't always deepcopy an index
- PR #3821 Fix OOB read in gpuinflate prefetcher
- PR #3829 Parquet writer: fix empty dataframe causing cuda launch errors
- PR #3835 Fix memory leak in Cython when dealing with nulls in string columns
- PR #3866 Remove unnecessary if check in NVStrings.create_offsets
- PR #3858 Fixes the broken debug build after #3728
- PR #3850 Fix merge typecast scope issue and resulting memory leak
- PR #3855 Fix MultiColumn recreation with reset_index
- PR #3869 Fixed size calculation in NVStrings::byte_count()
- PR #3868 Fix apply_grouped moving average example
- PR #3900 Properly link `NVStrings` and `NVCategory` into tests
- PR #3868 Fix apply_grouped moving average example 
- PR #3871 Fix `split_out` error
- PR #3886 Fix string column materialization from column view
- PR #3893 Parquet reader: fix segfault reading empty parquet file


# cuDF 0.11.0 (11 Dec 2019)

## New Features

- PR #2905 Added `Series.median()` and null support for `Series.quantile()`
- PR #2930 JSON Reader: Support ARROW_RANDOM_FILE input
- PR #2956 Add `cudf::stack` and `cudf::tile`
- PR #2980 Added nvtext is_vowel/is_consonant functions
- PR #2987 Add `inplace` arg to `DataFrame.reset_index` and `Series`
- PR #3011 Added libcudf++ transition guide
- PR #3129 Add strings column factory from `std::vector`s
- PR #3054 Add parquet reader support for decimal data types
- PR #3022 adds DataFrame.astype for cuDF dataframes
- PR #2962 Add isnull(), notnull() and related functions
- PR #3025 Move search files to legacy
- PR #3068 Add `scalar` class
- PR #3094 Adding `any` and `all` support from libcudf
- PR #3130 Define and implement new `column_wrapper`
- PR #3143 Define and implement new copying APIs `slice` and `split`
- PR #3161 Move merge files to legacy
- PR #3079 Added support to write ORC files given a local path
- PR #3192 Add dtype param to cast `DataFrame` on init
- PR #3213 Port cuIO to libcudf++
- PR #3222 Add nvtext character tokenizer
- PR #3223 Java expose underlying buffers
- PR #3300 Add `DataFrame.insert`
- PR #3263 Define and implement new `valid_if`
- PR #3278 Add `to_host` utility to copy `column_view` to host
- PR #3087 Add new cudf::experimental bool8 wrapper
- PR #3219 Construct column from column_view
- PR #3250 Define and implement new merge APIs
- PR #3144 Define and implement new hashing APIs `hash` and `hash_partition`
- PR #3229 Define and implement new search APIs
- PR #3308 java add API for memory usage callbacks
- PR #2691 Row-wise reduction and scan operations via CuPy
- PR #3291 Add normalize_nans_and_zeros
- PR #3187 Define and implement new replace APIs
- PR #3356 Add vertical concatenation for table/columns
- PR #3344 java split API
- PR #2791 Add `groupby.std()`
- PR #3368 Enable dropna argument in dask_cudf groupby
- PR #3298 add null replacement iterator for column_device_view
- PR #3297 Define and implement new groupby API.
- PR #3396 Update device_atomics with new bool8 and timestamp specializations
- PR #3411 Java host memory management API
- PR #3393 Implement df.cov and enable covariance/correlation in dask_cudf
- PR #3401 Add dask_cudf ORC writer (to_orc)
- PR #3331 Add copy_if_else
- PR #3427 Define and Implement new multi-search API
- PR #3442 Add Bool-index + Multi column + DataFrame support for set-item
- PR #3172 Define and implement new fill/repeat/copy_range APIs
- PR #3490 Add pair iterators for columns
- PR #3497 Add DataFrame.drop(..., inplace=False) argument
- PR #3469 Add string functionality for replace API
- PR #3527 Add string functionality for merge API
- PR #3557 Add contiguous_split() function.
- PR #3507 Define and implement new binary operation APIs
- PR #3273 Define and implement new reduction APIs

## Improvements

- PR #2904 Move gpu decompressors to cudf::io namespace
- PR #2977 Moved old C++ test utilities to legacy directory.
- PR #2965 Fix slow orc reader perf with large uncompressed blocks
- PR #2995 Move JIT type utilities to legacy directory
- PR #2927 Add ``Table`` and ``TableView`` extension classes that wrap legacy cudf::table
- PR #3005 Renames `cudf::exp` namespace to `cudf::experimental`
- PR #3008 Make safe versions of `is_null` and `is_valid` in `column_device_view`
- PR #3026 Move fill and repeat files to legacy
- PR #3027 Move copying.hpp and related source to legacy folder
- PR #3014 Snappy decompression optimizations
- PR #3032 Use `asarray` to coerce indices to a NumPy array
- PR #2996 IO Readers: Replace `cuio::device_buffer` with `rmm::device_buffer`
- PR #3051 Specialized hash function for strings column
- PR #3065 Select and Concat for cudf::experimental::table
- PR #3080 Move `valid_if.cuh` to `legacy/`
- PR #3052 Moved replace.hpp functionality to legacy
- PR #3091 Move join files to legacy
- PR #3092 Implicitly init RMM if Java allocates before init
- PR #3029 Update gdf_ numeric types with stdint and move to cudf namespace
- PR #3052 Moved replace.hpp functionality to legacy
- PR #2955 Add cmake option to only build for present GPU architecture
- PR #3070 Move functions.h and related source to legacy
- PR #2951 Allow set_index to handle a list of column names
- PR #3093 Move groupby files to legacy
- PR #2988 Removing GIS functionality (now part of cuSpatial library)
- PR #3067 Java method to return size of device memory buffer
- PR #3083 Improved some binary operation tests to include null testing.
- PR #3084 Update to arrow-cpp and pyarrow 0.15.0
- PR #3071 Move cuIO to legacy
- PR #3126 Round 2 of snappy decompression optimizations
- PR #3046 Define and implement new copying APIs `empty_like` and `allocate_like`
- PR #3128 Support MultiIndex in DataFrame.join
- PR #2971 Added initial gather and scatter methods for strings_column_view
- PR #3133 Port NVStrings to cudf column: count_characters and count_bytes
- PR #2991 Added strings column functions concatenate and join_strings
- PR #3028 Define and implement new `gather` APIs.
- PR #3135 Add nvtx utilities to cudf::nvtx namespace
- PR #3021 Java host side concat of serialized buffers
- PR #3138 Move unary files to legacy
- PR #3170 Port NVStrings substring functions to cudf strings column
- PR #3159 Port NVStrings is-chars-types function to cudf strings column
- PR #3154 Make `table_view_base.column()` const and add `mutable_table_view.column()`
- PR #3175 Set cmake cuda version variables
- PR #3171 Move deprecated error macros to legacy
- PR #3191 Port NVStrings integer convert ops to cudf column
- PR #3189 Port NVStrings find ops to cudf column
- PR #3352 Port NVStrings convert float functions to cudf strings column
- PR #3193 Add cuPy as a formal dependency
- PR #3195 Support for zero columned `table_view`
- PR #3165 Java device memory size for string category
- PR #3205 Move transform files to legacy
- PR #3202 Rename and move error.hpp to public headers
- PR #2878 Use upstream merge code in dask_cudf
- PR #3217 Port NVStrings upper and lower case conversion functions
- PR #3350 Port NVStrings booleans convert functions
- PR #3231 Add `column::release()` to give up ownership of contents.
- PR #3157 Use enum class rather than enum for mask_allocation_policy
- PR #3232 Port NVStrings datetime conversion to cudf strings column
- PR #3136 Define and implement new transpose API
- PR #3237 Define and implement new transform APIs
- PR #3245 Move binaryop files to legacy
- PR #3241 Move stream_compaction files to legacy
- PR #3166 Move reductions to legacy
- PR #3261 Small cleanup: remove `== true`
- PR #3271 Update rmm API based on `rmm.reinitialize(...)` change
- PR #3266 Remove optional checks for CuPy
- PR #3268 Adding null ordering per column feature when sorting
- PR #3239 Adding floating point specialization to comparators for NaNs
- PR #3270 Move predicates files to legacy
- PR #3281 Add to_host specialization for strings in column test utilities
- PR #3282 Add `num_bitmask_words`
- PR #3252 Add new factory methods to include passing an existing null mask
- PR #3288 Make `bit.cuh` utilities usable from host code.
- PR #3287 Move rolling windows files to legacy
- PR #3182 Define and implement new unary APIs `is_null` and `is_not_null`
- PR #3314 Drop `cython` from run requirements
- PR #3301 Add tests for empty column wrapper.
- PR #3294 Update to arrow-cpp and pyarrow 0.15.1
- PR #3310 Add `row_hasher` and `element_hasher` utilities
- PR #3272 Support non-default streams when creating/destroying hash maps
- PR #3286 Clean up the starter code on README
- PR #3332 Port NVStrings replace to cudf strings column
- PR #3354 Define and implement new `scatter` APIs
- PR #3322 Port NVStrings pad operations to cudf strings column
- PR #3345 Add cache member for number of characters in string_view class
- PR #3299 Define and implement new `is_sorted` APIs
- PR #3328 Partition by stripes in dask_cudf ORC reader
- PR #3243 Use upstream join code in dask_cudf
- PR #3371 Add `select` method to `table_view`
- PR #3309 Add java and JNI bindings for search bounds
- PR #3305 Define and implement new rolling window APIs
- PR #3380 Concatenate columns of strings
- PR #3382 Add fill function for strings column
- PR #3391 Move device_atomics_tests.cu files to legacy
- PR #3303 Define and implement new stream compaction APIs `copy_if`, `drop_nulls`,
           `apply_boolean_mask`, `drop_duplicate` and `unique_count`.
- PR #3387 Strings column gather function
- PR #3440 Strings column scatter function
- PR #3389 Move quantiles.hpp + group_quantiles.hpp files to legacy
- PR #3397 Port unary cast to libcudf++
- PR #3398 Move reshape.hpp files to legacy
- PR #3395 Port NVStrings regex extract to cudf strings column
- PR #3423 Port NVStrings htoi to cudf strings column
- PR #3425 Strings column copy_if_else implementation
- PR #3422 Move utilities to legacy
- PR #3201 Define and implement new datetime_ops APIs
- PR #3421 Port NVStrings find_multiple to cudf strings column
- PR #3448 Port scatter_to_tables to libcudf++
- PR #3458 Update strings sections in the transition guide
- PR #3462 Add `make_empty_column` and update `empty_like`.
- PR #3465 Port `aggregation` traits and utilities.
- PR #3214 Define and implement new unary operations APIs
- PR #3475 Add `bitmask_to_host` column utility
- PR #3487 Add is_boolean trait and random timestamp generator for testing
- PR #3492 Small cleanup (remove std::abs) and comment
- PR #3407 Allow multiple row-groups per task in dask_cudf read_parquet
- PR #3512 Remove unused CUDA conda labels
- PR #3500 cudf::fill()/cudf::repeat() support for strings columns.
- PR #3438 Update scalar and scalar_device_view to better support strings
- PR #3414 Add copy_range function for strings column
- PR #3471 Add scalar/column, column/scalar and scalar/scalar overloads to copy_if_else.
- PR #3451 Add support for implicit typecasting of join columns

## Bug Fixes

- PR #2895 Fixed dask_cudf group_split behavior to handle upstream rearrange_by_divisions
- PR #3048 Support for zero columned tables
- PR #3030 Fix snappy decoding regression in PR #3014
- PR #3041 Fixed exp to experimental namespace name change issue
- PR #3056 Add additional cmake hint for finding local build of RMM files
- PR #3060 Move copying.hpp includes to legacy
- PR #3139 Fixed java RMM auto initalization
- PR #3141 Java fix for relocated IO headers
- PR #3149 Rename column_wrapper.cuh to column_wrapper.hpp
- PR #3168 Fix mutable_column_device_view head const_cast
- PR #3199 Update JNI includes for legacy moves
- PR #3204 ORC writer: Fix ByteRLE encoding of NULLs
- PR #2994 Fix split_out-support but with hash_object_dispatch
- PR #3212 Fix string to date casting when format is not specified
- PR #3218 Fixes `row_lexicographic_comparator` issue with handling two tables
- PR #3228 Default initialize RMM when Java native dependencies are loaded
- PR #3012 replacing instances of `to_gpu_array` with `mem`
- PR #3236 Fix Numba 0.46+/CuPy 6.3 interface compatibility
- PR #3276 Update JNI includes for legacy moves
- PR #3256 Fix orc writer crash with multiple string columns
- PR #3211 Fix breaking change caused by rapidsai/rmm#167
- PR #3265 Fix dangling pointer in `is_sorted`
- PR #3267 ORC writer: fix incorrect ByteRLE encoding of long literal runs
- PR #3277 Fix invalid reference to deleted temporary in `is_sorted`.
- PR #3274 ORC writer: fix integer RLEv2 mode2 unsigned base value encoding
- PR #3279 Fix shutdown hang issues with pinned memory pool init executor
- PR #3280 Invalid children check in mutable_column_device_view
- PR #3289 fix java memory usage API for empty columns
- PR #3293 Fix loading of csv files zipped on MacOS (disabled zip min version check)
- PR #3295 Fix storing storing invalid RMM exec policies.
- PR #3307 Add pd.RangeIndex to from_pandas to fix dask_cudf meta_nonempty bug
- PR #3313 Fix public headers including non-public headers
- PR #3318 Revert arrow to 0.15.0 temporarily to unblock downstream projects CI
- PR #3317 Fix index-argument bug in dask_cudf parquet reader
- PR #3323 Fix `insert` non-assert test case
- PR #3341 Fix `Series` constructor converting NoneType to "None"
- PR #3326 Fix and test for detail::gather map iterator type inference
- PR #3334 Remove zero-size exception check from make_strings_column factories
- PR #3333 Fix compilation issues with `constexpr` functions not marked `__device__`
- PR #3340 Make all benchmarks use cudf base fixture to initialize RMM pool
- PR #3337 Fix Java to pad validity buffers to 64-byte boundary
- PR #3362 Fix `find_and_replace` upcasting series for python scalars and lists
- PR #3357 Disabling `column_view` iterators for non fixed-width types
- PR #3383 Fix : properly compute null counts for rolling_window.
- PR #3386 Removing external includes from `column_view.hpp`
- PR #3369 Add write_partition to dask_cudf to fix to_parquet bug
- PR #3388 Support getitem with bools when DataFrame has a MultiIndex
- PR #3408 Fix String and Column (De-)Serialization
- PR #3372 Fix dask-distributed scatter_by_map bug
- PR #3419 Fix a bug in parse_into_parts (incomplete input causing walking past the end of string).
- PR #3413 Fix dask_cudf read_csv file-list bug
- PR #3416 Fix memory leak in ColumnVector when pulling strings off the GPU
- PR #3424 Fix benchmark build by adding libcudacxx to benchmark's CMakeLists.txt
- PR #3435 Fix diff and shift for empty series
- PR #3439 Fix index-name bug in StringColumn concat
- PR #3445 Fix ORC Writer default stripe size
- PR #3459 Fix printing of invalid entries
- PR #3466 Fix gather null mask allocation for invalid index
- PR #3468 Fix memory leak issue in `drop_duplicates`
- PR #3474 Fix small doc error in capitalize Docs
- PR #3491 Fix more doc errors in NVStrings
- PR #3478 Fix as_index deep copy via Index.rename inplace arg
- PR #3476 Fix ORC reader timezone conversion
- PR #3188 Repr slices up large DataFrames
- PR #3519 Fix strings column concatenate handling zero-sized columns
- PR #3530 Fix copy_if_else test case fail issue
- PR #3523 Fix lgenfe issue with debug build
- PR #3532 Fix potential use-after-free in cudf parquet reader
- PR #3540 Fix unary_op null_mask bug and add missing test cases
- PR #3559 Use HighLevelGraph api in DataFrame constructor (Fix upstream compatibility)
- PR #3572 Fix CI Issue with hypothesis tests that are flaky


# cuDF 0.10.0 (16 Oct 2019)

## New Features

- PR #2423 Added `groupby.quantile()`
- PR #2522 Add Java bindings for NVStrings backed upper and lower case mutators
- PR #2605 Added Sort based groupby in libcudf
- PR #2607 Add Java bindings for parsing JSON
- PR #2629 Add dropna= parameter to groupby
- PR #2585 ORC & Parquet Readers: Remove millisecond timestamp restriction
- PR #2507 Add GPU-accelerated ORC Writer
- PR #2559 Add Series.tolist()
- PR #2653 Add Java bindings for rolling window operations
- PR #2480 Merge `custreamz` codebase into `cudf` repo
- PR #2674 Add __contains__ for Index/Series/Column
- PR #2635 Add support to read from remote and cloud sources like s3, gcs, hdfs
- PR #2722 Add Java bindings for NVTX ranges
- PR #2702 Add make_bool to dataset generation functions
- PR #2394 Move `rapidsai/custrings` into `cudf`
- PR #2734 Final sync of custrings source into cudf
- PR #2724 Add libcudf support for __contains__
- PR #2777 Add python bindings for porter stemmer measure functionality
- PR #2781 Add issorted to is_monotonic
- PR #2685 Add cudf::scatter_to_tables and cython binding
- PR #2743 Add Java bindings for NVStrings timestamp2long as part of String ColumnVector casting
- PR #2785 Add nvstrings Python docs
- PR #2786 Add benchmarks option to root build.sh
- PR #2802 Add `cudf::repeat()` and `cudf.Series.repeat()`
- PR #2773 Add Fisher's unbiased kurtosis and skew for Series/DataFrame
- PR #2748 Parquet Reader: Add option to specify loading of PANDAS index
- PR #2807 Add scatter_by_map to DataFrame python API
- PR #2836 Add nvstrings.code_points method
- PR #2844 Add Series/DataFrame notnull
- PR #2858 Add GTest type list utilities
- PR #2870 Add support for grouping by Series of arbitrary length
- PR #2719 Series covariance and Pearson correlation
- PR #2207 Beginning of libcudf overhaul: introduce new column and table types
- PR #2869 Add `cudf.CategoricalDtype`
- PR #2838 CSV Reader: Support ARROW_RANDOM_FILE input
- PR #2655 CuPy-based Series and Dataframe .values property
- PR #2803 Added `edit_distance_matrix()` function to calculate pairwise edit distance for each string on a given nvstrings object.
- PR #2811 Start of cudf strings column work based on 2207
- PR #2872 Add Java pinned memory pool allocator
- PR #2969 Add findAndReplaceAll to ColumnVector
- PR #2814 Add Datetimeindex.weekday
- PR #2999 Add timestamp conversion support for string categories
- PR #2918 Add cudf::column timestamp wrapper types

## Improvements

- PR #2578 Update legacy_groupby to use libcudf group_by_without_aggregation
- PR #2581 Removed `managed` allocator from hash map classes.
- PR #2571 Remove unnecessary managed memory from gdf_column_concat
- PR #2648 Cython/Python reorg
- PR #2588 Update Series.append documentation
- PR #2632 Replace dask-cudf set_index code with upstream
- PR #2682 Add cudf.set_allocator() function for easier allocator init
- PR #2642 Improve null printing and testing
- PR #2747 Add missing Cython headers / cudftestutil lib to conda package for cuspatial build
- PR #2706 Compute CSV format in device code to speedup performance
- PR #2673 Add support for np.longlong type
- PR #2703 move dask serialization dispatch into cudf
- PR #2728 Add YYMMDD to version tag for nightly conda packages
- PR #2729 Handle file-handle input in to_csv
- PR #2741 CSV Reader: Move kernel functions into its own file
- PR #2766 Improve nvstrings python cmake flexibility
- PR #2756 Add out_time_unit option to csv reader, support timestamp resolutions
- PR #2771 Stopgap alias for to_gpu_matrix()
- PR #2783 Support mapping input columns to function arguments in apply kernels
- PR #2645 libcudf unique_count for Series.nunique
- PR #2817 Dask-cudf: `read_parquet` support for remote filesystems
- PR #2823 improve java data movement debugging
- PR #2806 CSV Reader: Clean-up row offset operations
- PR #2640 Add dask wait/persist exmaple to 10 minute guide
- PR #2828 Optimizations of kernel launch configuration for `DataFrame.apply_rows` and `DataFrame.apply_chunks`
- PR #2831 Add `column` argument to `DataFrame.drop`
- PR #2775 Various optimizations to improve __getitem__ and __setitem__ performance
- PR #2810 cudf::allocate_like can optionally always allocate a mask.
- PR #2833 Parquet reader: align page data allocation sizes to 4-bytes to satisfy cuda-memcheck
- PR #2832 Using the new Python bindings for UCX
- PR #2856 Update group_split_cudf to use scatter_by_map
- PR #2890 Optionally keep serialized table data on the host.
- PR #2778 Doc: Updated and fixed some docstrings that were formatted incorrectly.
- PR #2830 Use YYMMDD tag in custreamz nightly build
- PR #2875 Java: Remove synchronized from register methods in MemoryCleaner
- PR #2887 Minor snappy decompression optimization
- PR #2899 Use new RMM API based on Cython
- PR #2788 Guide to Python UDFs
- PR #2919 Change java API to use operators in groupby namespace
- PR #2909 CSV Reader: Avoid row offsets host vector default init
- PR #2834 DataFrame supports setting columns via attribute syntax `df.x = col`
- PR #3147 DataFrame can be initialized from rows via list of tuples
- PR #3539 Restrict CuPy to 6

## Bug Fixes

- PR #2584 ORC Reader: fix parsing of `DECIMAL` index positions
- PR #2619 Fix groupby serialization/deserialization
- PR #2614 Update Java version to match
- PR #2601 Fixes nlargest(1) issue in Series and Dataframe
- PR #2610 Fix a bug in index serialization (properly pass DeviceNDArray)
- PR #2621 Fixes the floordiv issue of not promoting float type when rhs is 0
- PR #2611 Types Test: fix static casting from negative int to string
- PR #2618 IO Readers: Fix datasource memory map failure for multiple reads
- PR #2628 groupby_without_aggregation non-nullable input table produces non-nullable output
- PR #2615 fix string category partitioning in java API
- PR #2641 fix string category and timeunit concat in the java API
- PR #2649 Fix groupby issue resulting from column_empty bug
- PR #2658 Fix astype() for null categorical columns
- PR #2660 fix column string category and timeunit concat in the java API
- PR #2664 ORC reader: fix `skip_rows` larger than first stripe
- PR #2654 Allow Java gdfOrderBy to work with string categories
- PR #2669 AVRO reader: fix non-deterministic output
- PR #2668 Update Java bindings to specify timestamp units for ORC and Parquet readers
- PR #2679 AVRO reader: fix cuda errors when decoding compressed streams
- PR #2692 Add concatenation for data-frame with different headers (empty and non-empty)
- PR #2651 Remove nvidia driver installation from ci/cpu/build.sh
- PR #2697 Ensure csv reader sets datetime column time units
- PR #2698 Return RangeIndex from contiguous slice of RangeIndex
- PR #2672 Fix null and integer handling in round
- PR #2704 Parquet Reader: Fix crash when loading string column with nulls
- PR #2725 Fix Jitify issue with running on Turing using CUDA version < 10
- PR #2731 Fix building of benchmarks
- PR #2738 Fix java to find new NVStrings locations
- PR #2736 Pin Jitify branch to v0.10 version
- PR #2742 IO Readers: Fix possible silent failures when creating `NvStrings` instance
- PR #2753 Fix java quantile API calls
- PR #2762 Fix validity processing for time in java
- PR #2796 Fix handling string slicing and other nvstrings delegated methods with dask
- PR #2769 Fix link to API docs in README.md
- PR #2772 Handle multiindex pandas Series #2772
- PR #2749 Fix apply_rows/apply_chunks pessimistic null mask to use in_cols null masks only
- PR #2752 CSV Reader: Fix exception when there's no rows to process
- PR #2716 Added Exception for `StringMethods` in string methods
- PR #2787 Fix Broadcasting `None` to `cudf-series`
- PR #2794 Fix async race in NVCategory::get_value and get_value_bounds
- PR #2795 Fix java build/cast error
- PR #2496 Fix improper merge of two dataframes when names differ
- PR #2824 Fix issue with incorrect result when Numeric Series replace is called several times
- PR #2751 Replace value with null
- PR #2765 Fix Java inequality comparisons for string category
- PR #2818 Fix java join API to use new C++ join API
- PR #2841 Fix nvstrings.slice and slice_from for range (0,0)
- PR #2837 Fix join benchmark
- PR #2809 Add hash_df and group_split dispatch functions for dask
- PR #2843 Parquet reader: fix skip_rows when not aligned with page or row_group boundaries
- PR #2851 Deleted existing dask-cudf/record.txt
- PR #2854 Fix column creation from ephemeral objects exposing __cuda_array_interface__
- PR #2860 Fix boolean indexing when the result is a single row
- PR #2859 Fix tail method issue for string columns
- PR #2852 Fixed `cumsum()` and `cumprod()` on boolean series.
- PR #2865 DaskIO: Fix `read_csv` and `read_orc` when input is list of files
- PR #2750 Fixed casting values to cudf::bool8 so non-zero values always cast to true
- PR #2873 Fixed dask_cudf read_partition bug by generating ParquetDatasetPiece
- PR #2850 Fixes dask_cudf.read_parquet on partitioned datasets
- PR #2896 Properly handle `axis` string keywords in `concat`
- PR #2926 Update rounding algorithm to avoid using fmod
- PR #2968 Fix Java dependency loading when using NVTX
- PR #2963 Fix ORC writer uncompressed block indexing
- PR #2928 CSV Reader: Fix using `byte_range` for large datasets
- PR #2983 Fix sm_70+ race condition in gpu_unsnap
- PR #2964 ORC Writer: Segfault when writing mixed numeric and string columns
- PR #3007 Java: Remove unit test that frees RMM invalid pointer
- PR #3009 Fix orc reader RLEv2 patch position regression from PR #2507
- PR #3002 Fix CUDA invalid configuration errors reported after loading an ORC file without data
- PR #3035 Update update-version.sh for new docs locations
- PR #3038 Fix uninitialized stream parameter in device_table deleter
- PR #3064 Fixes groupby performance issue
- PR #3061 Add rmmInitialize to nvstrings gtests
- PR #3058 Fix UDF doc markdown formatting
- PR #3059 Add nvstrings python build instructions to contributing.md


# cuDF 0.9.0 (21 Aug 2019)

## New Features

- PR #1993 Add CUDA-accelerated series aggregations: mean, var, std
- PR #2111 IO Readers: Support memory buffer, file-like object, and URL inputs
- PR #2012 Add `reindex()` to DataFrame and Series
- PR #2097 Add GPU-accelerated AVRO reader
- PR #2098 Support binary ops on DFs and Series with mismatched indices
- PR #2160 Merge `dask-cudf` codebase into `cudf` repo
- PR #2149 CSV Reader: Add `hex` dtype for explicit hexadecimal parsing
- PR #2156 Add `upper_bound()` and `lower_bound()` for libcudf tables and `searchsorted()` for cuDF Series
- PR #2158 CSV Reader: Support single, non-list/dict argument for `dtype`
- PR #2177 CSV Reader: Add `parse_dates` parameter for explicit date inference
- PR #1744 cudf::apply_boolean_mask and cudf::drop_nulls support for cudf::table inputs (multi-column)
- PR #2196 Add `DataFrame.dropna()`
- PR #2197 CSV Writer: add `chunksize` parameter for `to_csv`
- PR #2215 `type_dispatcher` benchmark
- PR #2179 Add Java quantiles
- PR #2157 Add __array_function__ to DataFrame and Series
- PR #2212 Java support for ORC reader
- PR #2224 Add DataFrame isna, isnull, notna functions
- PR #2236 Add Series.drop_duplicates
- PR #2105 Add hash-based join benchmark
- PR #2316 Add unique, nunique, and value_counts for datetime columns
- PR #2337 Add Java support for slicing a ColumnVector
- PR #2049 Add cudf::merge (sorted merge)
- PR #2368 Full cudf+dask Parquet Support
- PR #2380 New cudf::is_sorted checks whether cudf::table is sorted
- PR #2356 Java column vector standard deviation support
- PR #2221 MultiIndex full indexing - Support iloc and wildcards for loc
- PR #2429 Java support for getting length of strings in a ColumnVector
- PR #2415 Add `value_counts` for series of any type
- PR #2446 Add __array_function__ for index
- PR #2437 ORC reader: Add 'use_np_dtypes' option
- PR #2382 Add CategoricalAccessor add, remove, rename, and ordering methods
- PR #2464 Native implement `__cuda_array_interface__` for Series/Index/Column objects
- PR #2425 Rolling window now accepts array-based user-defined functions
- PR #2442 Add __setitem__
- PR #2449 Java support for getting byte count of strings in a ColumnVector
- PR #2492 Add groupby.size() method
- PR #2358 Add cudf::nans_to_nulls: convert floating point column into bitmask
- PR #2489 Add drop argument to set_index
- PR #2491 Add Java bindings for ORC reader 'use_np_dtypes' option
- PR #2213 Support s/ms/us/ns DatetimeColumn time unit resolutions
- PR #2536 Add _constructor properties to Series and DataFrame

## Improvements

- PR #2103 Move old `column` and `bitmask` files into `legacy/` directory
- PR #2109 added name to Python column classes
- PR #1947 Cleanup serialization code
- PR #2125 More aggregate in java API
- PR #2127 Add in java Scalar tests
- PR #2088 Refactor of Python groupby code
- PR #2130 Java serialization and deserialization of tables.
- PR #2131 Chunk rows logic added to csv_writer
- PR #2129 Add functions in the Java API to support nullable column filtering
- PR #2165 made changes to get_dummies api for it to be available in MethodCache
- PR #2171 Add CodeCov integration, fix doc version, make --skip-tests work when invoking with source
- PR #2184 handle remote orc files for dask-cudf
- PR #2186 Add `getitem` and `getattr` style access to Rolling objects
- PR #2168 Use cudf.Column for CategoricalColumn's categories instead of a tuple
- PR #2193 DOC: cudf::type_dispatcher documentation for specializing dispatched functors
- PR #2199 Better java support for appending strings
- PR #2176 Added column dtype support for datetime, int8, int16 to csv_writer
- PR #2209 Matching `get_dummies` & `select_dtypes` behavior to pandas
- PR #2217 Updated Java bindings to use the new groupby API
- PR #2214 DOC: Update doc instructions to build/install `cudf` and `dask-cudf`
- PR #2220 Update Java bindings for reduction rename
- PR #2232 Move CodeCov upload from build script to Jenkins
- PR #2225 refactor to use libcudf for gathering columns in dataframes
- PR #2293 Improve join performance (faster compute_join_output_size)
- PR #2300 Create separate dask codeowners for dask-cudf codebase
- PR #2304 gdf_group_by_without_aggregations returns gdf_column
- PR #2309 Java readers: remove redundant copy of result pointers
- PR #2307 Add `black` and `isort` to style checker script
- PR #2345 Restore removal of old groupby implementation
- PR #2342 Improve `astype()` to operate all ways
- PR #2329 using libcudf cudf::copy for column deep copy
- PR #2344 DOC: docs on code formatting for contributors
- PR #2376 Add inoperative axis= and win_type= arguments to Rolling()
- PR #2378 remove dask for (de-)serialization of cudf objects
- PR #2353 Bump Arrow and Dask versions
- PR #2377 Replace `standard_python_slice` with just `slice.indices()`
- PR #2373 cudf.DataFrame enchancements & Series.values support
- PR #2392 Remove dlpack submodule; make cuDF's Cython API externally accessible
- PR #2430 Updated Java bindings to use the new unary API
- PR #2406 Moved all existing `table` related files to a `legacy/` directory
- PR #2350 Performance related changes to get_dummies
- PR #2420 Remove `cudautils.astype` and replace with `typecast.apply_cast`
- PR #2456 Small improvement to typecast utility
- PR #2458 Fix handling of thirdparty packages in `isort` config
- PR #2459 IO Readers: Consolidate all readers to use `datasource` class
- PR #2475 Exposed type_dispatcher.hpp, nvcategory_util.hpp and wrapper_types.hpp in the include folder
- PR #2484 Enabled building libcudf as a static library
- PR #2453 Streamline CUDA_REL environment variable
- PR #2483 Bundle Boost filesystem dependency in the Java jar
- PR #2486 Java API hash functions
- PR #2481 Adds the ignore_null_keys option to the java api
- PR #2490 Java api: support multiple aggregates for the same column
- PR #2510 Java api: uses table based apply_boolean_mask
- PR #2432 Use pandas formatting for console, html, and latex output
- PR #2573 Bump numba version to 0.45.1
- PR #2606 Fix references to notebooks-contrib

## Bug Fixes

- PR #2086 Fixed quantile api behavior mismatch in series & dataframe
- PR #2128 Add offset param to host buffer readers in java API.
- PR #2145 Work around binops validity checks for java
- PR #2146 Work around unary_math validity checks for java
- PR #2151 Fixes bug in cudf::copy_range where null_count was invalid
- PR #2139 matching to pandas describe behavior & fixing nan values issue
- PR #2161 Implicitly convert unsigned to signed integer types in binops
- PR #2154 CSV Reader: Fix bools misdetected as strings dtype
- PR #2178 Fix bug in rolling bindings where a view of an ephemeral column was being taken
- PR #2180 Fix issue with isort reordering `importorskip` below imports depending on them
- PR #2187 fix to honor dtype when numpy arrays are passed to columnops.as_column
- PR #2190 Fix issue in astype conversion of string column to 'str'
- PR #2208 Fix issue with calling `head()` on one row dataframe
- PR #2229 Propagate exceptions from Cython cdef functions
- PR #2234 Fix issue with local build script not properly building
- PR #2223 Fix CUDA invalid configuration errors reported after loading small compressed ORC files
- PR #2162 Setting is_unique and is_monotonic-related attributes
- PR #2244 Fix ORC RLEv2 delta mode decoding with nonzero residual delta width
- PR #2297 Work around `var/std` unsupported only at debug build
- PR #2302 Fixed java serialization corner case
- PR #2355 Handle float16 in binary operations
- PR #2311 Fix copy behaviour for GenericIndex
- PR #2349 Fix issues with String filter in java API
- PR #2323 Fix groupby on categoricals
- PR #2328 Ensure order is preserved in CategoricalAccessor._set_categories
- PR #2202 Fix issue with unary ops mishandling empty input
- PR #2326 Fix for bug in DLPack when reading multiple columns
- PR #2324 Fix cudf Docker build
- PR #2325 Fix ORC RLEv2 patched base mode decoding with nonzero patch width
- PR #2235 Fix get_dummies to be compatible with dask
- PR #2332 Zero initialize gdf_dtype_extra_info
- PR #2355 Handle float16 in binary operations
- PR #2360 Fix missing dtype handling in cudf.Series & columnops.as_column
- PR #2364 Fix quantile api and other trivial issues around it
- PR #2361 Fixed issue with `codes` of CategoricalIndex
- PR #2357 Fixed inconsistent type of index created with from_pandas vs direct construction
- PR #2389 Fixed Rolling __getattr__ and __getitem__ for offset based windows
- PR #2402 Fixed bug in valid mask computation in cudf::copy_if (apply_boolean_mask)
- PR #2401 Fix to a scalar datetime(of type Days) issue
- PR #2386 Correctly allocate output valids in groupby
- PR #2411 Fixed failures on binary op on single element string column
- PR #2422 Fix Pandas logical binary operation incompatibilites
- PR #2447 Fix CodeCov posting build statuses temporarily
- PR #2450 Fix erroneous null handling in `cudf.DataFrame`'s `apply_rows`
- PR #2470 Fix issues with empty strings and string categories (Java)
- PR #2471 Fix String Column Validity.
- PR #2481 Fix java validity buffer serialization
- PR #2485 Updated bytes calculation to use size_t to avoid overflow in column concat
- PR #2461 Fix groupby multiple aggregations same column
- PR #2514 Fix cudf::drop_nulls threshold handling in Cython
- PR #2516 Fix utilities include paths and meta.yaml header paths
- PR #2517 Fix device memory leak in to_dlpack tensor deleter
- PR #2431 Fix local build generated file ownerships
- PR #2511 Added import of orc, refactored exception handlers to not squash fatal exceptions
- PR #2527 Fix index and column input handling in dask_cudf read_parquet
- PR #2466 Fix `dataframe.query` returning null rows erroneously
- PR #2548 Orc reader: fix non-deterministic data decoding at chunk boundaries
- PR #2557 fix cudautils import in string.py
- PR #2521 Fix casting datetimes from/to the same resolution
- PR #2545 Fix MultiIndexes with datetime levels
- PR #2560 Remove duplicate `dlpack` definition in conda recipe
- PR #2567 Fix ColumnVector.fromScalar issues while dealing with null scalars
- PR #2565 Orc reader: fix incorrect data decoding of int64 data types
- PR #2577 Fix search benchmark compilation error by adding necessary header
- PR #2604 Fix a bug in copying.pyx:_normalize_types that upcasted int32 to int64


# cuDF 0.8.0 (27 June 2019)

## New Features

- PR #1524 Add GPU-accelerated JSON Lines parser with limited feature set
- PR #1569 Add support for Json objects to the JSON Lines reader
- PR #1622 Add Series.loc
- PR #1654 Add cudf::apply_boolean_mask: faster replacement for gdf_apply_stencil
- PR #1487 cython gather/scatter
- PR #1310 Implemented the slice/split functionality.
- PR #1630 Add Python layer to the GPU-accelerated JSON reader
- PR #1745 Add rounding of numeric columns via Numba
- PR #1772 JSON reader: add support for BytesIO and StringIO input
- PR #1527 Support GDF_BOOL8 in readers and writers
- PR #1819 Logical operators (AND, OR, NOT) for libcudf and cuDF
- PR #1813 ORC Reader: Add support for stripe selection
- PR #1828 JSON Reader: add suport for bool8 columns
- PR #1833 Add column iterator with/without nulls
- PR #1665 Add the point-in-polygon GIS function
- PR #1863 Series and Dataframe methods for all and any
- PR #1908 cudf::copy_range and cudf::fill for copying/assigning an index or range to a constant
- PR #1921 Add additional formats for typecasting to/from strings
- PR #1807 Add Series.dropna()
- PR #1987 Allow user defined functions in the form of ptx code to be passed to binops
- PR #1948 Add operator functions like `Series.add()` to DataFrame and Series
- PR #1954 Add skip test argument to GPU build script
- PR #2018 Add bindings for new groupby C++ API
- PR #1984 Add rolling window operations Series.rolling() and DataFrame.rolling()
- PR #1542 Python method and bindings for to_csv
- PR #1995 Add Java API
- PR #1998 Add google benchmark to cudf
- PR #1845 Add cudf::drop_duplicates, DataFrame.drop_duplicates
- PR #1652 Added `Series.where()` feature
- PR #2074 Java Aggregates, logical ops, and better RMM support
- PR #2140 Add a `cudf::transform` function
- PR #2068 Concatenation of different typed columns

## Improvements

- PR #1538 Replacing LesserRTTI with inequality_comparator
- PR #1703 C++: Added non-aggregating `insert` to `concurrent_unordered_map` with specializations to store pairs with a single atomicCAS when possible.
- PR #1422 C++: Added a RAII wrapper for CUDA streams
- PR #1701 Added `unique` method for stringColumns
- PR #1713 Add documentation for Dask-XGBoost
- PR #1666 CSV Reader: Improve performance for files with large number of columns
- PR #1725 Enable the ability to use a single column groupby as its own index
- PR #1759 Add an example showing simultaneous rolling averages to `apply_grouped` documentation
- PR #1746 C++: Remove unused code: `windowed_ops.cu`, `sorting.cu`, `hash_ops.cu`
- PR #1748 C++: Add `bool` nullability flag to `device_table` row operators
- PR #1764 Improve Numerical column: `mean_var` and `mean`
- PR #1767 Speed up Python unit tests
- PR #1770 Added build.sh script, updated CI scripts and documentation
- PR #1739 ORC Reader: Add more pytest coverage
- PR #1696 Added null support in `Series.replace()`.
- PR #1390 Added some basic utility functions for `gdf_column`'s
- PR #1791 Added general column comparison code for testing
- PR #1795 Add printing of git submodule info to `print_env.sh`
- PR #1796 Removing old sort based group by code and gdf_filter
- PR #1811 Added funtions for copying/allocating `cudf::table`s
- PR #1838 Improve columnops.column_empty so that it returns typed columns instead of a generic Column
- PR #1890 Add utils.get_dummies- a pandas-like wrapper around one_hot-encoding
- PR #1823 CSV Reader: default the column type to string for empty dataframes
- PR #1827 Create bindings for scalar-vector binops, and update one_hot_encoding to use them
- PR #1817 Operators now support different sized dataframes as long as they don't share different sized columns
- PR #1855 Transition replace_nulls to new C++ API and update corresponding Cython/Python code
- PR #1858 Add `std::initializer_list` constructor to `column_wrapper`
- PR #1846 C++ type-erased gdf_equal_columns test util; fix gdf_equal_columns logic error
- PR #1390 Added some basic utility functions for `gdf_column`s
- PR #1391 Tidy up bit-resolution-operation and bitmask class code
- PR #1882 Add iloc functionality to MultiIndex dataframes
- PR #1884 Rolling windows: general enhancements and better coverage for unit tests
- PR #1886 support GDF_STRING_CATEGORY columns in apply_boolean_mask, drop_nulls and other libcudf functions
- PR #1896 Improve performance of groupby with levels specified in dask-cudf
- PR #1915 Improve iloc performance for non-contiguous row selection
- PR #1859 Convert read_json into a C++ API
- PR #1919 Rename libcudf namespace gdf to namespace cudf
- PR #1850 Support left_on and right_on for DataFrame merge operator
- PR #1930 Specialize constructor for `cudf::bool8` to cast argument to `bool`
- PR #1938 Add default constructor for `column_wrapper`
- PR #1930 Specialize constructor for `cudf::bool8` to cast argument to `bool`
- PR #1952 consolidate libcudf public API headers in include/cudf
- PR #1949 Improved selection with boolmask using libcudf `apply_boolean_mask`
- PR #1956 Add support for nulls in `query()`
- PR #1973 Update `std::tuple` to `std::pair` in top-most libcudf APIs and C++ transition guide
- PR #1981 Convert read_csv into a C++ API
- PR #1868 ORC Reader: Support row index for speed up on small/medium datasets
- PR #1964 Added support for list-like types in Series.str.cat
- PR #2005 Use HTML5 details tag in bug report issue template
- PR #2003 Removed few redundant unit-tests from test_string.py::test_string_cat
- PR #1944 Groupby design improvements
- PR #2017 Convert `read_orc()` into a C++ API
- PR #2011 Convert `read_parquet()` into a C++ API
- PR #1756 Add documentation "10 Minutes to cuDF and dask_cuDF"
- PR #2034 Adding support for string columns concatenation using "add" binary operator
- PR #2042 Replace old "10 Minutes" guide with new guide for docs build process
- PR #2036 Make library of common test utils to speed up tests compilation
- PR #2022 Facilitating get_dummies to be a high level api too
- PR #2050 Namespace IO readers and add back free-form `read_xxx` functions
- PR #2104 Add a functional ``sort=`` keyword argument to groupby
- PR #2108 Add `find_and_replace` for StringColumn for replacing single values
- PR #1803 cuDF/CuPy interoperability documentation

## Bug Fixes

- PR #1465 Fix for test_orc.py and test_sparse_df.py test failures
- PR #1583 Fix underlying issue in `as_index()` that was causing `Series.quantile()` to fail
- PR #1680 Add errors= keyword to drop() to fix cudf-dask bug
- PR #1651 Fix `query` function on empty dataframe
- PR #1616 Fix CategoricalColumn to access categories by index instead of iteration
- PR #1660 Fix bug in `loc` when indexing with a column name (a string)
- PR #1683 ORC reader: fix timestamp conversion to UTC
- PR #1613 Improve CategoricalColumn.fillna(-1) performance
- PR #1642 Fix failure of CSV_TEST gdf_csv_test.SkiprowsNrows on multiuser systems
- PR #1709 Fix handling of `datetime64[ms]` in `dataframe.select_dtypes`
- PR #1704 CSV Reader: Add support for the plus sign in number fields
- PR #1687 CSV reader: return an empty dataframe for zero size input
- PR #1757 Concatenating columns with null columns
- PR #1755 Add col_level keyword argument to melt
- PR #1758 Fix df.set_index() when setting index from an empty column
- PR #1749 ORC reader: fix long strings of NULL values resulting in incorrect data
- PR #1742 Parquet Reader: Fix index column name to match PANDAS compat
- PR #1782 Update libcudf doc version
- PR #1783 Update conda dependencies
- PR #1786 Maintain the original series name in series.unique output
- PR #1760 CSV Reader: fix segfault when dtype list only includes columns from usecols list
- PR #1831 build.sh: Assuming python is in PATH instead of using PYTHON env var
- PR #1839 Raise an error instead of segfaulting when transposing a DataFrame with StringColumns
- PR #1840 Retain index correctly during merge left_on right_on
- PR #1825 cuDF: Multiaggregation Groupby Failures
- PR #1789 CSV Reader: Fix missing support for specifying `int8` and `int16` dtypes
- PR #1857 Cython Bindings: Handle `bool` columns while calling `column_view_from_NDArrays`
- PR #1849 Allow DataFrame support methods to pass arguments to the methods
- PR #1847 Fixed #1375 by moving the nvstring check into the wrapper function
- PR #1864 Fixing cudf reduction for POWER platform
- PR #1869 Parquet reader: fix Dask timestamps not matching with Pandas (convert to milliseconds)
- PR #1876 add dtype=bool for `any`, `all` to treat integer column correctly
- PR #1875 CSV reader: take NaN values into account in dtype detection
- PR #1873 Add column dtype checking for the all/any methods
- PR #1902 Bug with string iteration in _apply_basic_agg
- PR #1887 Fix for initialization issue in pq_read_arg,orc_read_arg
- PR #1867 JSON reader: add support for null/empty fields, including the 'null' literal
- PR #1891 Fix bug #1750 in string column comparison
- PR #1909 Support of `to_pandas()` of boolean series with null values
- PR #1923 Use prefix removal when two aggs are called on a SeriesGroupBy
- PR #1914 Zero initialize gdf_column local variables
- PR #1959 Add support for comparing boolean Series to scalar
- PR #1966 Ignore index fix in series append
- PR #1967 Compute index __sizeof__ only once for DataFrame __sizeof__
- PR #1977 Support CUDA installation in default system directories
- PR #1982 Fixes incorrect index name after join operation
- PR #1985 Implement `GDF_PYMOD`, a special modulo that follows python's sign rules
- PR #1991 Parquet reader: fix decoding of NULLs
- PR #1990 Fixes a rendering bug in the `apply_grouped` documentation
- PR #1978 Fix for values being filled in an empty dataframe
- PR #2001 Correctly create MultiColumn from Pandas MultiColumn
- PR #2006 Handle empty dataframe groupby construction for dask
- PR #1965 Parquet Reader: Fix duplicate index column when it's already in `use_cols`
- PR #2033 Add pip to conda environment files to fix warning
- PR #2028 CSV Reader: Fix reading of uncompressed files without a recognized file extension
- PR #2073 Fix an issue when gathering columns with NVCategory and nulls
- PR #2053 cudf::apply_boolean_mask return empty column for empty boolean mask
- PR #2066 exclude `IteratorTest.mean_var_output` test from debug build
- PR #2069 Fix JNI code to use read_csv and read_parquet APIs
- PR #2071 Fix bug with unfound transitive dependencies for GTests in Ubuntu 18.04
- PR #2089 Configure Sphinx to render params correctly
- PR #2091 Fix another bug with unfound transitive dependencies for `cudftestutils` in Ubuntu 18.04
- PR #2115 Just apply `--disable-new-dtags` instead of trying to define all the transitive dependencies
- PR #2106 Fix errors in JitCache tests caused by sharing of device memory between processes
- PR #2120 Fix errors in JitCache tests caused by running multiple threads on the same data
- PR #2102 Fix memory leak in groupby
- PR #2113 fixed typo in to_csv code example


# cudf 0.7.2 (16 May 2019)

## New Features

- PR #1735 Added overload for atomicAdd on int64. Streamlined implementation of custom atomic overloads.
- PR #1741 Add MultiIndex concatenation

## Bug Fixes

- PR #1718 Fix issue with SeriesGroupBy MultiIndex in dask-cudf
- PR #1734 Python: fix performance regression for groupby count() aggregations
- PR #1768 Cython: fix handling read only schema buffers in gpuarrow reader


# cudf 0.7.1 (11 May 2019)

## New Features

- PR #1702 Lazy load MultiIndex to return groupby performance to near optimal.

## Bug Fixes

- PR #1708 Fix handling of `datetime64[ms]` in `dataframe.select_dtypes`


# cuDF 0.7.0 (10 May 2019)

## New Features

- PR #982 Implement gdf_group_by_without_aggregations and gdf_unique_indices functions
- PR #1142 Add `GDF_BOOL` column type
- PR #1194 Implement overloads for CUDA atomic operations
- PR #1292 Implemented Bitwise binary ops AND, OR, XOR (&, |, ^)
- PR #1235 Add GPU-accelerated Parquet Reader
- PR #1335 Added local_dict arg in `DataFrame.query()`.
- PR #1282 Add Series and DataFrame.describe()
- PR #1356 Rolling windows
- PR #1381 Add DataFrame._get_numeric_data
- PR #1388 Add CODEOWNERS file to auto-request reviews based on where changes are made
- PR #1396 Add DataFrame.drop method
- PR #1413 Add DataFrame.melt method
- PR #1412 Add DataFrame.pop()
- PR #1419 Initial CSV writer function
- PR #1441 Add Series level cumulative ops (cumsum, cummin, cummax, cumprod)
- PR #1420 Add script to build and test on a local gpuCI image
- PR #1440 Add DatetimeColumn.min(), DatetimeColumn.max()
- PR #1455 Add Series.Shift via Numba kernel
- PR #1441 Add Series level cumulative ops (cumsum, cummin, cummax, cumprod)
- PR #1461 Add Python coverage test to gpu build
- PR #1445 Parquet Reader: Add selective reading of rows and row group
- PR #1532 Parquet Reader: Add support for INT96 timestamps
- PR #1516 Add Series and DataFrame.ndim
- PR #1556 Add libcudf C++ transition guide
- PR #1466 Add GPU-accelerated ORC Reader
- PR #1565 Add build script for nightly doc builds
- PR #1508 Add Series isna, isnull, and notna
- PR #1456 Add Series.diff() via Numba kernel
- PR #1588 Add Index `astype` typecasting
- PR #1301 MultiIndex support
- PR #1599 Level keyword supported in groupby
- PR #929 Add support operations to dataframe
- PR #1609 Groupby accept list of Series
- PR #1658 Support `group_keys=True` keyword in groupby method

## Improvements

- PR #1531 Refactor closures as private functions in gpuarrow
- PR #1404 Parquet reader page data decoding speedup
- PR #1076 Use `type_dispatcher` in join, quantiles, filter, segmented sort, radix sort and hash_groupby
- PR #1202 Simplify README.md
- PR #1149 CSV Reader: Change convertStrToValue() functions to `__device__` only
- PR #1238 Improve performance of the CUDA trie used in the CSV reader
- PR #1245 Use file cache for JIT kernels
- PR #1278 Update CONTRIBUTING for new conda environment yml naming conventions
- PR #1163 Refactored UnaryOps. Reduced API to two functions: `gdf_unary_math` and `gdf_cast`. Added `abs`, `-`, and `~` ops. Changed bindings to Cython
- PR #1284 Update docs version
- PR #1287 add exclude argument to cudf.select_dtype function
- PR #1286 Refactor some of the CSV Reader kernels into generic utility functions
- PR #1291 fillna in `Series.to_gpu_array()` and `Series.to_array()` can accept the scalar too now.
- PR #1005 generic `reduction` and `scan` support
- PR #1349 Replace modernGPU sort join with thrust.
- PR #1363 Add a dataframe.mean(...) that raises NotImplementedError to satisfy `dask.dataframe.utils.is_dataframe_like`
- PR #1319 CSV Reader: Use column wrapper for gdf_column output alloc/dealloc
- PR #1376 Change series quantile default to linear
- PR #1399 Replace CFFI bindings for NVTX functions with Cython bindings
- PR #1389 Refactored `set_null_count()`
- PR #1386 Added macros `GDF_TRY()`, `CUDF_TRY()` and `ASSERT_CUDF_SUCCEEDED()`
- PR #1435 Rework CMake and conda recipes to depend on installed libraries
- PR #1391 Tidy up bit-resolution-operation and bitmask class code
- PR #1439 Add cmake variable to enable compiling CUDA code with -lineinfo
- PR #1462 Add ability to read parquet files from arrow::io::RandomAccessFile
- PR #1453 Convert CSV Reader CFFI to Cython
- PR #1479 Convert Parquet Reader CFFI to Cython
- PR #1397 Add a utility function for producing an overflow-safe kernel launch grid configuration
- PR #1382 Add GPU parsing of nested brackets to cuIO parsing utilities
- PR #1481 Add cudf::table constructor to allocate a set of `gdf_column`s
- PR #1484 Convert GroupBy CFFI to Cython
- PR #1463 Allow and default melt keyword argument var_name to be None
- PR #1486 Parquet Reader: Use device_buffer rather than device_ptr
- PR #1525 Add cudatoolkit conda dependency
- PR #1520 Renamed `src/dataframe` to `src/table` and moved `table.hpp`. Made `types.hpp` to be type declarations only.
- PR #1492 Convert transpose CFFI to Cython
- PR #1495 Convert binary and unary ops CFFI to Cython
- PR #1503 Convert sorting and hashing ops CFFI to Cython
- PR #1522 Use latest release version in update-version CI script
- PR #1533 Remove stale join CFFI, fix memory leaks in join Cython
- PR #1521 Added `row_bitmask` to compute bitmask for rows of a table. Merged `valids_ops.cu` and `bitmask_ops.cu`
- PR #1553 Overload `hash_row` to avoid using intial hash values. Updated `gdf_hash` to select between overloads
- PR #1585 Updated `cudf::table` to maintain own copy of wrapped `gdf_column*`s
- PR #1559 Add `except +` to all Cython function definitions to catch C++ exceptions properly
- PR #1617 `has_nulls` and `column_dtypes` for `cudf::table`
- PR #1590 Remove CFFI from the build / install process entirely
- PR #1536 Convert gpuarrow CFFI to Cython
- PR #1655 Add `Column._pointer` as a way to access underlying `gdf_column*` of a `Column`
- PR #1655 Update readme conda install instructions for cudf version 0.6 and 0.7


## Bug Fixes

- PR #1233 Fix dtypes issue while adding the column to `str` dataframe.
- PR #1254 CSV Reader: fix data type detection for floating-point numbers in scientific notation
- PR #1289 Fix looping over each value instead of each category in concatenation
- PR #1293 Fix Inaccurate error message in join.pyx
- PR #1308 Add atomicCAS overload for `int8_t`, `int16_t`
- PR #1317 Fix catch polymorphic exception by reference in ipc.cu
- PR #1325 Fix dtype of null bitmasks to int8
- PR #1326 Update build documentation to use -DCMAKE_CXX11_ABI=ON
- PR #1334 Add "na_position" argument to CategoricalColumn sort_by_values
- PR #1321 Fix out of bounds warning when checking Bzip2 header
- PR #1359 Add atomicAnd/Or/Xor for integers
- PR #1354 Fix `fillna()` behaviour when replacing values with different dtypes
- PR #1347 Fixed core dump issue while passing dict_dtypes without column names in `cudf.read_csv()`
- PR #1379 Fixed build failure caused due to error: 'col_dtype' may be used uninitialized
- PR #1392 Update cudf Dockerfile and package_versions.sh
- PR #1385 Added INT8 type to `_schema_to_dtype` for use in GpuArrowReader
- PR #1393 Fixed a bug in `gdf_count_nonzero_mask()` for the case of 0 bits to count
- PR #1395 Update CONTRIBUTING to use the environment variable CUDF_HOME
- PR #1416 Fix bug at gdf_quantile_exact and gdf_quantile_appox
- PR #1421 Fix remove creation of series multiple times during `add_column()`
- PR #1405 CSV Reader: Fix memory leaks on read_csv() failure
- PR #1328 Fix CategoricalColumn to_arrow() null mask
- PR #1433 Fix NVStrings/categories includes
- PR #1432 Update NVStrings to 0.7.* to coincide with 0.7 development
- PR #1483 Modify CSV reader to avoid cropping blank quoted characters in non-string fields
- PR #1446 Merge 1275 hotfix from master into branch-0.7
- PR #1447 Fix legacy groupby apply docstring
- PR #1451 Fix hash join estimated result size is not correct
- PR #1454 Fix local build script improperly change directory permissions
- PR #1490 Require Dask 1.1.0+ for `is_dataframe_like` test or skip otherwise.
- PR #1491 Use more specific directories & groups in CODEOWNERS
- PR #1497 Fix Thrust issue on CentOS caused by missing default constructor of host_vector elements
- PR #1498 Add missing include guard to device_atomics.cuh and separated DEVICE_ATOMICS_TEST
- PR #1506 Fix csv-write call to updated NVStrings method
- PR #1510 Added nvstrings `fillna()` function
- PR #1507 Parquet Reader: Default string data to GDF_STRING
- PR #1535 Fix doc issue to ensure correct labelling of cudf.series
- PR #1537 Fix `undefined reference` link error in HashPartitionTest
- PR #1548 Fix ci/local/build.sh README from using an incorrect image example
- PR #1551 CSV Reader: Fix integer column name indexing
- PR #1586 Fix broken `scalar_wrapper::operator==`
- PR #1591 ORC/Parquet Reader: Fix missing import for FileNotFoundError exception
- PR #1573 Parquet Reader: Fix crash due to clash with ORC reader datasource
- PR #1607 Revert change of `column.to_dense_buffer` always return by copy for performance concerns
- PR #1618 ORC reader: fix assert & data output when nrows/skiprows isn't aligned to stripe boundaries
- PR #1631 Fix failure of TYPES_TEST on some gcc-7 based systems.
- PR #1641 CSV Reader: Fix skip_blank_lines behavior with Windows line terminators (\r\n)
- PR #1648 ORC reader: fix non-deterministic output when skiprows is non-zero
- PR #1676 Fix groupby `as_index` behaviour with `MultiIndex`
- PR #1659 Fix bug caused by empty groupbys and multiindex slicing throwing exceptions
- PR #1656 Correct Groupby failure in dask when un-aggregable columns are left in dataframe.
- PR #1689 Fix groupby performance regression
- PR #1694 Add Cython as a runtime dependency since it's required in `setup.py`


# cuDF 0.6.1 (25 Mar 2019)

## Bug Fixes

- PR #1275 Fix CentOS exception in DataFrame.hash_partition from using value "returned" by a void function


# cuDF 0.6.0 (22 Mar 2019)

## New Features

- PR #760 Raise `FileNotFoundError` instead of `GDF_FILE_ERROR` in `read_csv` if the file does not exist
- PR #539 Add Python bindings for replace function
- PR #823 Add Doxygen configuration to enable building HTML documentation for libcudf C/C++ API
- PR #807 CSV Reader: Add byte_range parameter to specify the range in the input file to be read
- PR #857 Add Tail method for Series/DataFrame and update Head method to use iloc
- PR #858 Add series feature hashing support
- PR #871 CSV Reader: Add support for NA values, including user specified strings
- PR #893 Adds PyArrow based parquet readers / writers to Python, fix category dtype handling, fix arrow ingest buffer size issues
- PR #867 CSV Reader: Add support for ignoring blank lines and comment lines
- PR #887 Add Series digitize method
- PR #895 Add Series groupby
- PR #898 Add DataFrame.groupby(level=0) support
- PR #920 Add feather, JSON, HDF5 readers / writers from PyArrow / Pandas
- PR #888 CSV Reader: Add prefix parameter for column names, used when parsing without a header
- PR #913 Add DLPack support: convert between cuDF DataFrame and DLTensor
- PR #939 Add ORC reader from PyArrow
- PR #918 Add Series.groupby(level=0) support
- PR #906 Add binary and comparison ops to DataFrame
- PR #958 Support unary and binary ops on indexes
- PR #964 Add `rename` method to `DataFrame`, `Series`, and `Index`
- PR #985 Add `Series.to_frame` method
- PR #985 Add `drop=` keyword to reset_index method
- PR #994 Remove references to pygdf
- PR #990 Add external series groupby support
- PR #988 Add top-level merge function to cuDF
- PR #992 Add comparison binaryops to DateTime columns
- PR #996 Replace relative path imports with absolute paths in tests
- PR #995 CSV Reader: Add index_col parameter to specify the column name or index to be used as row labels
- PR #1004 Add `from_gpu_matrix` method to DataFrame
- PR #997 Add property index setter
- PR #1007 Replace relative path imports with absolute paths in cudf
- PR #1013 select columns with df.columns
- PR #1016 Rename Series.unique_count() to nunique() to match pandas API
- PR #947 Prefixsum to handle nulls and float types
- PR #1029 Remove rest of relative path imports
- PR #1021 Add filtered selection with assignment for Dataframes
- PR #872 Adding NVCategory support to cudf apis
- PR #1052 Add left/right_index and left/right_on keywords to merge
- PR #1091 Add `indicator=` and `suffixes=` keywords to merge
- PR #1107 Add unsupported keywords to Series.fillna
- PR #1032 Add string support to cuDF python
- PR #1136 Removed `gdf_concat`
- PR #1153 Added function for getting the padded allocation size for valid bitmask
- PR #1148 Add cudf.sqrt for dataframes and Series
- PR #1159 Add Python bindings for libcudf dlpack functions
- PR #1155 Add __array_ufunc__ for DataFrame and Series for sqrt
- PR #1168 to_frame for series accepts a name argument


## Improvements

- PR #1218 Add dask-cudf page to API docs
- PR #892 Add support for heterogeneous types in binary ops with JIT
- PR #730 Improve performance of `gdf_table` constructor
- PR #561 Add Doxygen style comments to Join CUDA functions
- PR #813 unified libcudf API functions by replacing gpu_ with gdf_
- PR #822 Add support for `__cuda_array_interface__` for ingest
- PR #756 Consolidate common helper functions from unordered map and multimap
- PR #753 Improve performance of groupby sum and average, especially for cases with few groups.
- PR #836 Add ingest support for arrow chunked arrays in Column, Series, DataFrame creation
- PR #763 Format doxygen comments for csv_read_arg struct
- PR #532 CSV Reader: Use type dispatcher instead of switch block
- PR #694 Unit test utilities improvements
- PR #878 Add better indexing to Groupby
- PR #554 Add `empty` method and `is_monotonic` attribute to `Index`
- PR #1040 Fixed up Doxygen comment tags
- PR #909 CSV Reader: Avoid host->device->host copy for header row data
- PR #916 Improved unit testing and error checking for `gdf_column_concat`
- PR #941 Replace `numpy` call in `Series.hash_encode` with `numba`
- PR #942 Added increment/decrement operators for wrapper types
- PR #943 Updated `count_nonzero_mask` to return `num_rows` when the mask is null
- PR #952 Added trait to map C++ type to `gdf_dtype`
- PR #966 Updated RMM submodule.
- PR #998 Add IO reader/writer modules to API docs, fix for missing cudf.Series docs
- PR #1017 concatenate along columns for Series and DataFrames
- PR #1002 Support indexing a dataframe with another boolean dataframe
- PR #1018 Better concatenation for Series and Dataframes
- PR #1036 Use Numpydoc style docstrings
- PR #1047 Adding gdf_dtype_extra_info to gdf_column_view_augmented
- PR #1054 Added default ctor to SerialTrieNode to overcome Thrust issue in CentOS7 + CUDA10
- PR #1024 CSV Reader: Add support for hexadecimal integers in integral-type columns
- PR #1033 Update `fillna()` to use libcudf function `gdf_replace_nulls`
- PR #1066 Added inplace assignment for columns and select_dtypes for dataframes
- PR #1026 CSV Reader: Change the meaning and type of the quoting parameter to match Pandas
- PR #1100 Adds `CUDF_EXPECTS` error-checking macro
- PR #1092 Fix select_dtype docstring
- PR #1111 Added cudf::table
- PR #1108 Sorting for datetime columns
- PR #1120 Return a `Series` (not a `Column`) from `Series.cat.set_categories()`
- PR #1128 CSV Reader: The last data row does not need to be line terminated
- PR #1183 Bump Arrow version to 0.12.1
- PR #1208 Default to CXX11_ABI=ON
- PR #1252 Fix NVStrings dependencies for cuda 9.2 and 10.0
- PR #2037 Optimize the existing `gather` and `scatter` routines in `libcudf`

## Bug Fixes

- PR #821 Fix flake8 issues revealed by flake8 update
- PR #808 Resolved renamed `d_columns_valids` variable name
- PR #820 CSV Reader: fix the issue where reader adds additional rows when file uses \r\n as a line terminator
- PR #780 CSV Reader: Fix scientific notation parsing and null values for empty quotes
- PR #815 CSV Reader: Fix data parsing when tabs are present in the input CSV file
- PR #850 Fix bug where left joins where the left df has 0 rows causes a crash
- PR #861 Fix memory leak by preserving the boolean mask index
- PR #875 Handle unnamed indexes in to/from arrow functions
- PR #877 Fix ingest of 1 row arrow tables in from arrow function
- PR #876 Added missing `<type_traits>` include
- PR #889 Deleted test_rmm.py which has now moved to RMM repo
- PR #866 Merge v0.5.1 numpy ABI hotfix into 0.6
- PR #917 value_counts return int type on empty columns
- PR #611 Renamed `gdf_reduce_optimal_output_size()` -> `gdf_reduction_get_intermediate_output_size()`
- PR #923 fix index for negative slicing for cudf dataframe and series
- PR #927 CSV Reader: Fix category GDF_CATEGORY hashes not being computed properly
- PR #921 CSV Reader: Fix parsing errors with delim_whitespace, quotations in the header row, unnamed columns
- PR #933 Fix handling objects of all nulls in series creation
- PR #940 CSV Reader: Fix an issue where the last data row is missing when using byte_range
- PR #945 CSV Reader: Fix incorrect datetime64 when milliseconds or space separator are used
- PR #959 Groupby: Problem with column name lookup
- PR #950 Converting dataframe/recarry with non-contiguous arrays
- PR #963 CSV Reader: Fix another issue with missing data rows when using byte_range
- PR #999 Fix 0 sized kernel launches and empty sort_index exception
- PR #993 Fix dtype in selecting 0 rows from objects
- PR #1009 Fix performance regression in `to_pandas` method on DataFrame
- PR #1008 Remove custom dask communication approach
- PR #1001 CSV Reader: Fix a memory access error when reading a large (>2GB) file with date columns
- PR #1019 Binary Ops: Fix error when one input column has null mask but other doesn't
- PR #1014 CSV Reader: Fix false positives in bool value detection
- PR #1034 CSV Reader: Fix parsing floating point precision and leading zero exponents
- PR #1044 CSV Reader: Fix a segfault when byte range aligns with a page
- PR #1058 Added support for `DataFrame.loc[scalar]`
- PR #1060 Fix column creation with all valid nan values
- PR #1073 CSV Reader: Fix an issue where a column name includes the return character
- PR #1090 Updating Doxygen Comments
- PR #1080 Fix dtypes returned from loc / iloc because of lists
- PR #1102 CSV Reader: Minor fixes and memory usage improvements
- PR #1174: Fix release script typo
- PR #1137 Add prebuild script for CI
- PR #1118 Enhanced the `DataFrame.from_records()` feature
- PR #1129 Fix join performance with index parameter from using numpy array
- PR #1145 Issue with .agg call on multi-column dataframes
- PR #908 Some testing code cleanup
- PR #1167 Fix issue with null_count not being set after inplace fillna()
- PR #1184 Fix iloc performance regression
- PR #1185 Support left_on/right_on and also on=str in merge
- PR #1200 Fix allocating bitmasks with numba instead of rmm in allocate_mask function
- PR #1213 Fix bug with csv reader requesting subset of columns using wrong datatype
- PR #1223 gpuCI: Fix label on rapidsai channel on gpu build scripts
- PR #1242 Add explicit Thrust exec policy to fix NVCATEGORY_TEST segfault on some platforms
- PR #1246 Fix categorical tests that failed due to bad implicit type conversion
- PR #1255 Fix overwriting conda package main label uploads
- PR #1259 Add dlpack includes to pip build


# cuDF 0.5.1 (05 Feb 2019)

## Bug Fixes

- PR #842 Avoid using numpy via cimport to prevent ABI issues in Cython compilation


# cuDF 0.5.0 (28 Jan 2019)

## New Features

- PR #722 Add bzip2 decompression support to `read_csv()`
- PR #693 add ZLIB-based GZIP/ZIP support to `read_csv_strings()`
- PR #411 added null support to gdf_order_by (new API) and cudf_table::sort
- PR #525 Added GitHub Issue templates for bugs, documentation, new features, and questions
- PR #501 CSV Reader: Add support for user-specified decimal point and thousands separator to read_csv_strings()
- PR #455 CSV Reader: Add support for user-specified decimal point and thousands separator to read_csv()
- PR #439 add `DataFrame.drop` method similar to pandas
- PR #356 add `DataFrame.transpose` method and `DataFrame.T` property similar to pandas
- PR #505 CSV Reader: Add support for user-specified boolean values
- PR #350 Implemented Series replace function
- PR #490 Added print_env.sh script to gather relevant environment details when reporting cuDF issues
- PR #474 add ZLIB-based GZIP/ZIP support to `read_csv()`
- PR #547 Added melt similar to `pandas.melt()`
- PR #491 Add CI test script to check for updates to CHANGELOG.md in PRs
- PR #550 Add CI test script to check for style issues in PRs
- PR #558 Add CI scripts for cpu-based conda and gpu-based test builds
- PR #524 Add Boolean Indexing
- PR #564 Update python `sort_values` method to use updated libcudf `gdf_order_by` API
- PR #509 CSV Reader: Input CSV file can now be passed in as a text or a binary buffer
- PR #607 Add `__iter__` and iteritems to DataFrame class
- PR #643 added a new api gdf_replace_nulls that allows a user to replace nulls in a column

## Improvements

- PR #426 Removed sort-based groupby and refactored existing groupby APIs. Also improves C++/CUDA compile time.
- PR #461 Add `CUDF_HOME` variable in README.md to replace relative pathing.
- PR #472 RMM: Created centralized rmm::device_vector alias and rmm::exec_policy
- PR #500 Improved the concurrent hash map class to support partitioned (multi-pass) hash table building.
- PR #454 Improve CSV reader docs and examples
- PR #465 Added templated C++ API for RMM to avoid explicit cast to `void**`
- PR #513 `.gitignore` tweaks
- PR #521 Add `assert_eq` function for testing
- PR #502 Simplify Dockerfile for local dev, eliminate old conda/pip envs
- PR #549 Adds `-rdynamic` compiler flag to nvcc for Debug builds
- PR #472 RMM: Created centralized rmm::device_vector alias and rmm::exec_policy
- PR #577 Added external C++ API for scatter/gather functions
- PR #500 Improved the concurrent hash map class to support partitioned (multi-pass) hash table building
- PR #583 Updated `gdf_size_type` to `int`
- PR #500 Improved the concurrent hash map class to support partitioned (multi-pass) hash table building
- PR #617 Added .dockerignore file. Prevents adding stale cmake cache files to the docker container
- PR #658 Reduced `JOIN_TEST` time by isolating overflow test of hash table size computation
- PR #664 Added Debuging instructions to README
- PR #651 Remove noqa marks in `__init__.py` files
- PR #671 CSV Reader: uncompressed buffer input can be parsed without explicitly specifying compression as None
- PR #684 Make RMM a submodule
- PR #718 Ensure sum, product, min, max methods pandas compatibility on empty datasets
- PR #720 Refactored Index classes to make them more Pandas-like, added CategoricalIndex
- PR #749 Improve to_arrow and from_arrow Pandas compatibility
- PR #766 Remove TravisCI references, remove unused variables from CMake, fix ARROW_VERSION in Cmake
- PR #773 Add build-args back to Dockerfile and handle dependencies based on environment yml file
- PR #781 Move thirdparty submodules to root and symlink in /cpp
- PR #843 Fix broken cudf/python API examples, add new methods to the API index

## Bug Fixes

- PR #569 CSV Reader: Fix days being off-by-one when parsing some dates
- PR #531 CSV Reader: Fix incorrect parsing of quoted numbers
- PR #465 Added templated C++ API for RMM to avoid explicit cast to `void**`
- PR #473 Added missing <random> include
- PR #478 CSV Reader: Add api support for auto column detection, header, mangle_dupe_cols, usecols
- PR #495 Updated README to correct where cffi pytest should be executed
- PR #501 Fix the intermittent segfault caused by the `thousands` and `compression` parameters in the csv reader
- PR #502 Simplify Dockerfile for local dev, eliminate old conda/pip envs
- PR #512 fix bug for `on` parameter in `DataFrame.merge` to allow for None or single column name
- PR #511 Updated python/cudf/bindings/join.pyx to fix cudf merge printing out dtypes
- PR #513 `.gitignore` tweaks
- PR #521 Add `assert_eq` function for testing
- PR #537 Fix CMAKE_CUDA_STANDARD_REQURIED typo in CMakeLists.txt
- PR #447 Fix silent failure in initializing DataFrame from generator
- PR #545 Temporarily disable csv reader thousands test to prevent segfault (test re-enabled in PR #501)
- PR #559 Fix Assertion error while using `applymap` to change the output dtype
- PR #575 Update `print_env.sh` script to better handle missing commands
- PR #612 Prevent an exception from occuring with true division on integer series.
- PR #630 Fix deprecation warning for `pd.core.common.is_categorical_dtype`
- PR #622 Fix Series.append() behaviour when appending values with different numeric dtype
- PR #603 Fix error while creating an empty column using None.
- PR #673 Fix array of strings not being caught in from_pandas
- PR #644 Fix return type and column support of dataframe.quantile()
- PR #634 Fix create `DataFrame.from_pandas()` with numeric column names
- PR #654 Add resolution check for GDF_TIMESTAMP in Join
- PR #648 Enforce one-to-one copy required when using `numba>=0.42.0`
- PR #645 Fix cmake build type handling not setting debug options when CMAKE_BUILD_TYPE=="Debug"
- PR #669 Fix GIL deadlock when launching multiple python threads that make Cython calls
- PR #665 Reworked the hash map to add a way to report the destination partition for a key
- PR #670 CMAKE: Fix env include path taking precedence over libcudf source headers
- PR #674 Check for gdf supported column types
- PR #677 Fix 'gdf_csv_test_Dates' gtest failure due to missing nrows parameter
- PR #604 Fix the parsing errors while reading a csv file using `sep` instead of `delimiter`.
- PR #686 Fix converting nulls to NaT values when converting Series to Pandas/Numpy
- PR #689 CSV Reader: Fix behavior with skiprows+header to match pandas implementation
- PR #691 Fixes Join on empty input DFs
- PR #706 CSV Reader: Fix broken dtype inference when whitespace is in data
- PR #717 CSV reader: fix behavior when parsing a csv file with no data rows
- PR #724 CSV Reader: fix build issue due to parameter type mismatch in a std::max call
- PR #734 Prevents reading undefined memory in gpu_expand_mask_bits numba kernel
- PR #747 CSV Reader: fix an issue where CUDA allocations fail with some large input files
- PR #750 Fix race condition for handling NVStrings in CMake
- PR #719 Fix merge column ordering
- PR #770 Fix issue where RMM submodule pointed to wrong branch and pin other to correct branches
- PR #778 Fix hard coded ABI off setting
- PR #784 Update RMM submodule commit-ish and pip paths
- PR #794 Update `rmm::exec_policy` usage to fix segmentation faults when used as temprory allocator.
- PR #800 Point git submodules to branches of forks instead of exact commits


# cuDF 0.4.0 (05 Dec 2018)

## New Features

- PR #398 add pandas-compatible `DataFrame.shape()` and `Series.shape()`
- PR #394 New documentation feature "10 Minutes to cuDF"
- PR #361 CSV Reader: Add support for strings with delimiters

## Improvements

 - PR #436 Improvements for type_dispatcher and wrapper structs
 - PR #429 Add CHANGELOG.md (this file)
 - PR #266 use faster CUDA-accelerated DataFrame column/Series concatenation.
 - PR #379 new C++ `type_dispatcher` reduces code complexity in supporting many data types.
 - PR #349 Improve performance for creating columns from memoryview objects
 - PR #445 Update reductions to use type_dispatcher. Adds integer types support to sum_of_squares.
 - PR #448 Improve installation instructions in README.md
 - PR #456 Change default CMake build to Release, and added option for disabling compilation of tests

## Bug Fixes

 - PR #444 Fix csv_test CUDA too many resources requested fail.
 - PR #396 added missing output buffer in validity tests for groupbys.
 - PR #408 Dockerfile updates for source reorganization
 - PR #437 Add cffi to Dockerfile conda env, fixes "cannot import name 'librmm'"
 - PR #417 Fix `map_test` failure with CUDA 10
 - PR #414 Fix CMake installation include file paths
 - PR #418 Properly cast string dtypes to programmatic dtypes when instantiating columns
 - PR #427 Fix and tests for Concatenation illegal memory access with nulls


# cuDF 0.3.0 (23 Nov 2018)

## New Features

 - PR #336 CSV Reader string support

## Improvements

 - PR #354 source code refactored for better organization. CMake build system overhaul. Beginning of transition to Cython bindings.
 - PR #290 Add support for typecasting to/from datetime dtype
 - PR #323 Add handling pyarrow boolean arrays in input/out, add tests
 - PR #325 GDF_VALIDITY_UNSUPPORTED now returned for algorithms that don't support non-empty valid bitmasks
 - PR #381 Faster InputTooLarge Join test completes in ms rather than minutes.
 - PR #373 .gitignore improvements
 - PR #367 Doc cleanup & examples for DataFrame methods
 - PR #333 Add Rapids Memory Manager documentation
 - PR #321 Rapids Memory Manager adds file/line location logging and convenience macros
 - PR #334 Implement DataFrame `__copy__` and `__deepcopy__`
 - PR #271 Add NVTX ranges to pygdf
 - PR #311 Document system requirements for conda install

## Bug Fixes

 - PR #337 Retain index on `scale()` function
 - PR #344 Fix test failure due to PyArrow 0.11 Boolean handling
 - PR #364 Remove noexcept from managed_allocator;  CMakeLists fix for NVstrings
 - PR #357 Fix bug that made all series be considered booleans for indexing
 - PR #351 replace conda env configuration for developers
 - PRs #346 #360 Fix CSV reading of negative numbers
 - PR #342 Fix CMake to use conda-installed nvstrings
 - PR #341 Preserve categorical dtype after groupby aggregations
 - PR #315 ReadTheDocs build update to fix missing libcuda.so
 - PR #320 FIX out-of-bounds access error in reductions.cu
 - PR #319 Fix out-of-bounds memory access in libcudf count_valid_bits
 - PR #303 Fix printing empty dataframe


# cuDF 0.2.0 and cuDF 0.1.0

These were initial releases of cuDF based on previously separate pyGDF and libGDF libraries.<|MERGE_RESOLUTION|>--- conflicted
+++ resolved
@@ -11,11 +11,8 @@
 - PR #3888 Drop `ptr=None` from `DeviceBuffer` call
 - PR #3902 Fix conversion of large size GPU array to dataframe 
 - PR #3953 Fix overflow in column_buffer when computing the device buffer size
-<<<<<<< HEAD
+- PR #3959 Add missing hash-dispatch function for cudf.Series
 - PR #3964 Restore legacy NVStrings and NVCategory dependencies in Java jar
-=======
-- PR #3959 Add missing hash-dispatch function for cudf.Series
->>>>>>> ed38c6fc
 
 
 # cuDF 0.12.0 (Date TBD)
