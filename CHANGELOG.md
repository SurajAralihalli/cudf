--- conflicted
+++ resolved
@@ -13,10 +13,7 @@
 - PR #2177 CSV Reader: Add `parse_dates` parameter for explicit date inference
 - PR #2171 Add CodeCov integration, fix doc version, make --skip-tests work when invoking with source
 - PR #1744 cudf::apply_boolean_mask and cudf::drop_nulls support for cudf::table inputs (multi-column)
-<<<<<<< HEAD
 - PR #2196 Add `DataFrame.dropna()`
-=======
->>>>>>> 53167c96
 - PR #2215 `type_dispatcher` benchmark
 - PR #2179 Added Java quantiles
 - PR #2157 Add __array_function__ to DataFrame and Series
