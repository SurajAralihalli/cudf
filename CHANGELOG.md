--- conflicted
+++ resolved
@@ -52,11 +52,8 @@
 - PR #4105 Change threshold of using optimized hash partition code
 - PR #4101 Redux serialize `Buffer` directly with `__cuda_array_interface__`
 - PR #4098 Remove legacy calls from libcudf strings column code
-<<<<<<< HEAD
+- PR #4111 Use `Buffer`'s to serialize `StringColumn`
 - PR #4113 Get `len` of `StringColumn`s without `nvstrings`
-=======
-- PR #4111 Use `Buffer`'s to serialize `StringColumn`
->>>>>>> 8beb38fb
 
 ## Bug Fixes
 
