--- conflicted
+++ resolved
@@ -85,11 +85,8 @@
 - PR #3288 Make `bit.cuh` utilities usable from host code.
 - PR #3287 Move rolling windows files to legacy
 - PR #3182 Define and implement new unary APIs `is_null` and `is_not_null`
-<<<<<<< HEAD
 - PR #3301 Add tests for empty column wrapper.
-=======
 - PR #3294 Update to arrow-cpp and pyarrow 0.15.1
->>>>>>> 53c05f02
 
 ## Bug Fixes
 
