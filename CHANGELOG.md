--- conflicted
+++ resolved
@@ -11,11 +11,8 @@
 - PR #2578 Update legacy_groupby to use libcudf group_by_without_aggregation
 - PR #2581 Removed `managed` allocator from hash map classes.
 - PR #2571 Remove unnecessary managed memory from gdf_column_concat
-<<<<<<< HEAD
 - PR #2648 Cython/Python reorg
-=======
 - PR #2588 Update Series.append documentation
->>>>>>> 65abe0ed
 
 ## Bug Fixes
 
