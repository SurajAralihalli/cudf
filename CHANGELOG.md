--- conflicted
+++ resolved
@@ -110,9 +110,7 @@
 - PR #4191 Porting sort.pyx to use new libcudf APIs
 - PR #4196 reduce CHANGELOG.md merge conflicts
 - PR #4197 Added notebook testing to gpuCI gpu build
-<<<<<<< HEAD
 - PR #4220 Port strings wrap functionality.
-=======
 - PR #4204 Port nvtext create-ngrams function
 - PR #4219 Port dlpack.pyx to use new libcudf APIs
 - PR #4225 Remove stale notebooks
@@ -125,7 +123,6 @@
 - PR #4282 Porting nvstrings conversion functions from new libcudf++ to Python/Cython
 - PR #4306 Use libcudf++ `unary.pyx` cast instead of legacy cast
 - PR #4305 Move gpuarrow.pyx and related libarrow_cuda files into _libxx
->>>>>>> 5127c7b9
 
 ## Bug Fixes
 
