--- conflicted
+++ resolved
@@ -7,12 +7,9 @@
 
 ## Improvements
 
-<<<<<<< HEAD
-- PR #2588 Update Series.append documentation
-=======
 - PR #2581 Removed `managed` allocator from hash map classes.
 - PR #2571 Remove unnecessary managed memory from gdf_column_concat
->>>>>>> 952a5a20
+- PR #2588 Update Series.append documentation
 
 ## Bug Fixes
 
