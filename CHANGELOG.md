--- conflicted
+++ resolved
@@ -17,6 +17,7 @@
 - PR #3079 Added support to write ORC files given a local path
 - PR #3192 Add dtype param to cast `DataFrame` on init
 - PR #3223 Java expose underlying buffers
+- PR #2691 Row-wise reduction and scan operations via CuPy
 
 ## Improvements
 
@@ -122,9 +123,6 @@
 - PR #2807 Add scatter_by_map to DataFrame python API
 - PR #2836 Add nvstrings.code_points method
 - PR #2844 Add Series/DataFrame notnull
-<<<<<<< HEAD
-- PR #2691 Row-wise reduction and scan operations via CuPy
-=======
 - PR #2858 Add GTest type list utilities
 - PR #2870 Add support for grouping by Series of arbitrary length
 - PR #2719 Series covariance and Pearson correlation
@@ -140,7 +138,6 @@
 - PR #2814 Add Datetimeindex.weekday
 - PR #2999 Add timestamp conversion support for string categories
 - PR #2918 Add cudf::column timestamp wrapper types
->>>>>>> 78c5302b
 
 ## Improvements
 
