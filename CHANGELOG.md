# cuDF 0.11.0 (Date TBD)

## New Features

- PR #2930 JSON Reader: Support ARROW_RANDOM_FILE input
- PR #2956 Add `cudf::stack` and `cudf::tile`
- PR #2980 Added nvtext is_vowel/is_consonant functions
- PR #2987 Add `inplace` arg to `DataFrame.reset_index` and `Series`
- PR #3011 Added libcudf++ transition guide
- PR #3129 Add strings column factory from `std::vector`s
- PR #3054 Add parquet reader support for decimal data types
- PR #3022 adds DataFrame.astype for cuDF dataframes
- PR #2962 Add isnull(), notnull() and related functions
- PR #3025 Move search files to legacy
- PR #3068 Add `scalar` class
- PR #3094 Adding `any` and `all` support from libcudf
- PR #3130 Define and implement new `column_wrapper`
- PR #3143 Define and implement new copying APIs `slice` and `split`
- PR #3161 Move merge files to legacy
- PR #3079 Added support to write ORC files given a local path
- PR #3192 Add dtype param to cast `DataFrame` on init
- PR #3222 Add nvtext character tokenizer
- PR #3223 Java expose underlying buffers
- PR #3300 Add `DataFrame.insert`
- PR #3263 Define and implement new `valid_if`
- PR #3278 Add `to_host` utility to copy `column_view` to host
- PR #3087 Add new cudf::experimental bool8 wrapper
- PR #3219 Construct column from column_view
- PR #3308 java add API for memory usage callbacks
- PR #2691 Row-wise reduction and scan operations via CuPy
- PR #3291 Add normalize_nans_and_zeros

## Improvements

- PR #2904 Move gpu decompressors to cudf::io namespace
- PR #2977 Moved old C++ test utilities to legacy directory.
- PR #2965 Fix slow orc reader perf with large uncompressed blocks
- PR #2995 Move JIT type utilities to legacy directory
- PR #2927 Add ``Table`` and ``TableView`` extension classes that wrap legacy cudf::table
- PR #3005 Renames `cudf::exp` namespace to `cudf::experimental`
- PR #3008 Make safe versions of `is_null` and `is_valid` in `column_device_view`
- PR #3026 Move fill and repeat files to legacy
- PR #3027 Move copying.hpp and related source to legacy folder
- PR #3014 Snappy decompression optimizations
- PR #3032 Use `asarray` to coerce indices to a NumPy array
- PR #2996 IO Readers: Replace `cuio::device_buffer` with `rmm::device_buffer`
- PR #3051 Specialized hash function for strings column
- PR #3065 Select and Concat for cudf::experimental::table
- PR #3080 Move `valid_if.cuh` to `legacy/`
- PR #3052 Moved replace.hpp functionality to legacy
- PR #3091 Move join files to legacy
- PR #3092 Implicitly init RMM if Java allocates before init
- PR #3029 Update gdf_ numeric types with stdint and move to cudf namespace
- PR #3052 Moved replace.hpp functionality to legacy
- PR #2955 Add cmake option to only build for present GPU architecture
- PR #3070 Move functions.h and related source to legacy
- PR #2951 Allow set_index to handle a list of column names
- PR #3093 Move groupby files to legacy
- PR #2988 Removing GIS functionality (now part of cuSpatial library)
- PR #3067 Java method to return size of device memory buffer
- PR #3083 Improved some binary operation tests to include null testing.
- PR #3084 Update to arrow-cpp and pyarrow 0.15.0
- PR #3071 Move cuIO to legacy
- PR #3126 Round 2 of snappy decompression optimizations
- PR #3046 Define and implement new copying APIs `empty_like` and `allocate_like`
- PR #3128 Support MultiIndex in DataFrame.join
- PR #2971 Added initial gather and scatter methods for strings_column_view
- PR #3133 Port NVStrings to cudf column: count_characters and count_bytes
- PR #2991 Added strings column functions concatenate and join_strings
- PR #3028 Port gather and scatter to libcudf++
- PR #3135 Add nvtx utilities to cudf::nvtx namespace
- PR #3021 Java host side concat of serialized buffers
- PR #3138 Move unary files to legacy
- PR #3170 Port NVStrings substring functions to cudf strings column
- PR #3159 Port NVStrings is-chars-types function to cudf strings column
- PR #3154 Make `table_view_base.column()` const and add `mutable_table_view.column()`
- PR #3175 Set cmake cuda version variables
- PR #3171 Move deprecated error macros to legacy
- PR #3189 Port NVStrings find ops to cudf column
- PR #3193 Add cuPy as a formal dependency
- PR #3195 Support for zero columned `table_view`
- PR #3165 Java device memory size for string category
- PR #3205 Move transform files to legacy
- PR #3202 Rename and move error.hpp to public headers
- PR #2878 Use upstream merge code in dask_cudf
- PR #3217 Port NVStrings upper and lower case conversion functions
- PR #3231 Add `column::release()` to give up ownership of contents.
- PR #3157 Use enum class rather than enum for mask_allocation_policy
<<<<<<< HEAD
- PR #3232 Port NVStrings datetime conversion to cudf strings column
=======
- PR #3237 Define and implement new transform APIs
>>>>>>> 1a16dec1
- PR #3245 Move binaryop files to legacy
- PR #3241 Move stream_compaction files to legacy
- PR #3166 Move reductions to legacy
- PR #3261 Small cleanup: remove `== true`
- PR #3266 Remove optional checks for CuPy
- PR #3268 Adding null ordering per column feature when sorting
- PR #3239 Adding floating point specialization to comparators for NaNs
- PR #3270 Move predicates files to legacy
- PR #3281 Add to_host specialization for strings in column test utilities
- PR #3282 Add `num_bitmask_words`
- PR #3252 Add new factory methods to include passing an existing null mask
- PR #3288 Make `bit.cuh` utilities usable from host code.
- PR #3287 Move rolling windows files to legacy
- PR #3182 Define and implement new unary APIs `is_null` and `is_not_null`
- PR #3314 Drop `cython` from run requirements
- PR #3301 Add tests for empty column wrapper.
- PR #3294 Update to arrow-cpp and pyarrow 0.15.1
- PR #3310 Add `row_hasher` and `element_hasher` utilities
- PR #3286 Clean up the starter code on README
- PR #3299 Define and implement new `is_sorted` APIs

## Bug Fixes

- PR #2895 Fixed dask_cudf group_split behavior to handle upstream rearrange_by_divisions
- PR #3048 Support for zero columned tables
- PR #3030 Fix snappy decoding regression in PR #3014
- PR #3041 Fixed exp to experimental namespace name change issue
- PR #3056 Add additional cmake hint for finding local build of RMM files
- PR #3060 Move copying.hpp includes to legacy
- PR #3139 Fixed java RMM auto initalization
- PR #3141 Java fix for relocated IO headers
- PR #3149 Rename column_wrapper.cuh to column_wrapper.hpp
- PR #3168 Fix mutable_column_device_view head const_cast
- PR #3199 Update JNI includes for legacy moves
- PR #3204 ORC writer: Fix ByteRLE encoding of NULLs
- PR #2994 Fix split_out-support but with hash_object_dispatch
- PR #3212 Fix string to date casting when format is not specified
- PR #3218 Fixes `row_lexicographic_comparator` issue with handling two tables
- PR #3228 Default initialize RMM when Java native dependencies are loaded
- PR #3012 replacing instances of `to_gpu_array` with `mem`
- PR #3236 Fix Numba 0.46+/CuPy 6.3 interface compatibility
- PR #3276 Update JNI includes for legacy moves
- PR #3256 Fix orc writer crash with multiple string columns
- PR #3211 Fix breaking change caused by rapidsai/rmm#167
- PR #3265 Fix dangling pointer in `is_sorted`
- PR #3267 ORC writer: fix incorrect ByteRLE encoding of long literal runs
- PR #3277 Fix invalid reference to deleted temporary in `is_sorted`.
- PR #3274 ORC writer: fix integer RLEv2 mode2 unsigned base value encoding
- PR #3279 Fix shutdown hang issues with pinned memory pool init executor
- PR #3280 Invalid children check in mutable_column_device_view
- PR #3289 fix java memory usage API for empty columns
- PR #3293 Fix loading of csv files zipped on MacOS (disabled zip min version check)
- PR #3295 Fix storing storing invalid RMM exec policies.
- PR #3307 Add pd.RangeIndex to from_pandas to fix dask_cudf meta_nonempty bug
- PR #3313 Fix public headers including non-public headers
- PR #3318 Revert arrow to 0.15.0 temporarily to unblock downstream projects CI
- PR #3317 Fix index-argument bug in dask_cudf parquet reader
- PR #3323 Fix `insert` non-assert test case
- PR #3326 Fix and test for detail::gather map iterator type inference
- PR #3334 Remove zero-size exception check from make_strings_column factories
- PR #3333 Fix compilation issues with `constexpr` functions not marked `__device__`
- PR #3337 Fix Java to pad validity buffers to 64-byte boundary


# cuDF 0.10.0 (16 Oct 2019)

## New Features

- PR #2423 Added `groupby.quantile()`
- PR #2522 Add Java bindings for NVStrings backed upper and lower case mutators
- PR #2605 Added Sort based groupby in libcudf
- PR #2607 Add Java bindings for parsing JSON
- PR #2629 Add dropna= parameter to groupby
- PR #2585 ORC & Parquet Readers: Remove millisecond timestamp restriction
- PR #2507 Add GPU-accelerated ORC Writer
- PR #2559 Add Series.tolist()
- PR #2653 Add Java bindings for rolling window operations
- PR #2480 Merge `custreamz` codebase into `cudf` repo
- PR #2674 Add __contains__ for Index/Series/Column
- PR #2635 Add support to read from remote and cloud sources like s3, gcs, hdfs
- PR #2722 Add Java bindings for NVTX ranges
- PR #2702 Add make_bool to dataset generation functions
- PR #2394 Move `rapidsai/custrings` into `cudf`
- PR #2734 Final sync of custrings source into cudf
- PR #2724 Add libcudf support for __contains__
- PR #2777 Add python bindings for porter stemmer measure functionality
- PR #2781 Add issorted to is_monotonic
- PR #2685 Add cudf::scatter_to_tables and cython binding
- PR #2743 Add Java bindings for NVStrings timestamp2long as part of String ColumnVector casting
- PR #2785 Add nvstrings Python docs
- PR #2786 Add benchmarks option to root build.sh
- PR #2802 Add `cudf::repeat()` and `cudf.Series.repeat()`
- PR #2773 Add Fisher's unbiased kurtosis and skew for Series/DataFrame
- PR #2748 Parquet Reader: Add option to specify loading of PANDAS index
- PR #2807 Add scatter_by_map to DataFrame python API
- PR #2836 Add nvstrings.code_points method
- PR #2844 Add Series/DataFrame notnull
- PR #2858 Add GTest type list utilities
- PR #2870 Add support for grouping by Series of arbitrary length
- PR #2719 Series covariance and Pearson correlation
- PR #2207 Beginning of libcudf overhaul: introduce new column and table types
- PR #2869 Add `cudf.CategoricalDtype`
- PR #2838 CSV Reader: Support ARROW_RANDOM_FILE input
- PR #2655 CuPy-based Series and Dataframe .values property
- PR #2803 Added `edit_distance_matrix()` function to calculate pairwise edit distance for each string on a given nvstrings object.
- PR #2811 Start of cudf strings column work based on 2207
- PR #2872 Add Java pinned memory pool allocator
- PR #2969 Add findAndReplaceAll to ColumnVector
- PR #2814 Add Datetimeindex.weekday
- PR #2999 Add timestamp conversion support for string categories
- PR #2918 Add cudf::column timestamp wrapper types

## Improvements

- PR #2578 Update legacy_groupby to use libcudf group_by_without_aggregation
- PR #2581 Removed `managed` allocator from hash map classes.
- PR #2571 Remove unnecessary managed memory from gdf_column_concat
- PR #2648 Cython/Python reorg
- PR #2588 Update Series.append documentation
- PR #2632 Replace dask-cudf set_index code with upstream
- PR #2682 Add cudf.set_allocator() function for easier allocator init
- PR #2642 Improve null printing and testing
- PR #2747 Add missing Cython headers / cudftestutil lib to conda package for cuspatial build
- PR #2706 Compute CSV format in device code to speedup performance
- PR #2673 Add support for np.longlong type
- PR #2703 move dask serialization dispatch into cudf
- PR #2728 Add YYMMDD to version tag for nightly conda packages
- PR #2729 Handle file-handle input in to_csv
- PR #2741 CSV Reader: Move kernel functions into its own file
- PR #2766 Improve nvstrings python cmake flexibility
- PR #2756 Add out_time_unit option to csv reader, support timestamp resolutions
- PR #2771 Stopgap alias for to_gpu_matrix()
- PR #2783 Support mapping input columns to function arguments in apply kernels
- PR #2645 libcudf unique_count for Series.nunique
- PR #2817 Dask-cudf: `read_parquet` support for remote filesystems
- PR #2823 improve java data movement debugging
- PR #2806 CSV Reader: Clean-up row offset operations
- PR #2640 Add dask wait/persist exmaple to 10 minute guide
- PR #2828 Optimizations of kernel launch configuration for `DataFrame.apply_rows` and `DataFrame.apply_chunks`
- PR #2831 Add `column` argument to `DataFrame.drop`
- PR #2775 Various optimizations to improve __getitem__ and __setitem__ performance
- PR #2810 cudf::allocate_like can optionally always allocate a mask.
- PR #2833 Parquet reader: align page data allocation sizes to 4-bytes to satisfy cuda-memcheck
- PR #2832 Using the new Python bindings for UCX
- PR #2856 Update group_split_cudf to use scatter_by_map
- PR #2890 Optionally keep serialized table data on the host.
- PR #2778 Doc: Updated and fixed some docstrings that were formatted incorrectly.
- PR #2830 Use YYMMDD tag in custreamz nightly build
- PR #2875 Java: Remove synchronized from register methods in MemoryCleaner
- PR #2887 Minor snappy decompression optimization
- PR #2899 Use new RMM API based on Cython
- PR #2788 Guide to Python UDFs
- PR #2919 Change java API to use operators in groupby namespace
- PR #2909 CSV Reader: Avoid row offsets host vector default init
- PR #2834 DataFrame supports setting columns via attribute syntax `df.x = col`
- PR #3147 DataFrame can be initialized from rows via list of tuples

## Bug Fixes

- PR #2584 ORC Reader: fix parsing of `DECIMAL` index positions
- PR #2619 Fix groupby serialization/deserialization
- PR #2614 Update Java version to match
- PR #2601 Fixes nlargest(1) issue in Series and Dataframe
- PR #2610 Fix a bug in index serialization (properly pass DeviceNDArray)
- PR #2621 Fixes the floordiv issue of not promoting float type when rhs is 0
- PR #2611 Types Test: fix static casting from negative int to string
- PR #2618 IO Readers: Fix datasource memory map failure for multiple reads
- PR #2628 groupby_without_aggregation non-nullable input table produces non-nullable output
- PR #2615 fix string category partitioning in java API
- PR #2641 fix string category and timeunit concat in the java API
- PR #2649 Fix groupby issue resulting from column_empty bug
- PR #2658 Fix astype() for null categorical columns
- PR #2660 fix column string category and timeunit concat in the java API
- PR #2664 ORC reader: fix `skip_rows` larger than first stripe
- PR #2654 Allow Java gdfOrderBy to work with string categories
- PR #2669 AVRO reader: fix non-deterministic output
- PR #2668 Update Java bindings to specify timestamp units for ORC and Parquet readers
- PR #2679 AVRO reader: fix cuda errors when decoding compressed streams
- PR #2692 Add concatenation for data-frame with different headers (empty and non-empty)
- PR #2651 Remove nvidia driver installation from ci/cpu/build.sh
- PR #2697 Ensure csv reader sets datetime column time units
- PR #2698 Return RangeIndex from contiguous slice of RangeIndex
- PR #2672 Fix null and integer handling in round
- PR #2704 Parquet Reader: Fix crash when loading string column with nulls
- PR #2725 Fix Jitify issue with running on Turing using CUDA version < 10
- PR #2731 Fix building of benchmarks
- PR #2738 Fix java to find new NVStrings locations
- PR #2736 Pin Jitify branch to v0.10 version
- PR #2742 IO Readers: Fix possible silent failures when creating `NvStrings` instance
- PR #2753 Fix java quantile API calls
- PR #2762 Fix validity processing for time in java
- PR #2796 Fix handling string slicing and other nvstrings delegated methods with dask
- PR #2769 Fix link to API docs in README.md
- PR #2772 Handle multiindex pandas Series #2772
- PR #2749 Fix apply_rows/apply_chunks pessimistic null mask to use in_cols null masks only
- PR #2752 CSV Reader: Fix exception when there's no rows to process
- PR #2716 Added Exception for `StringMethods` in string methods
- PR #2787 Fix Broadcasting `None` to `cudf-series`
- PR #2794 Fix async race in NVCategory::get_value and get_value_bounds
- PR #2795 Fix java build/cast error
- PR #2496 Fix improper merge of two dataframes when names differ
- PR #2824 Fix issue with incorrect result when Numeric Series replace is called several times
- PR #2751 Replace value with null
- PR #2765 Fix Java inequality comparisons for string category
- PR #2818 Fix java join API to use new C++ join API
- PR #2841 Fix nvstrings.slice and slice_from for range (0,0)
- PR #2837 Fix join benchmark
- PR #2809 Add hash_df and group_split dispatch functions for dask
- PR #2843 Parquet reader: fix skip_rows when not aligned with page or row_group boundaries
- PR #2851 Deleted existing dask-cudf/record.txt
- PR #2854 Fix column creation from ephemeral objects exposing __cuda_array_interface__
- PR #2860 Fix boolean indexing when the result is a single row
- PR #2859 Fix tail method issue for string columns
- PR #2852 Fixed `cumsum()` and `cumprod()` on boolean series.
- PR #2865 DaskIO: Fix `read_csv` and `read_orc` when input is list of files
- PR #2750 Fixed casting values to cudf::bool8 so non-zero values always cast to true
- PR #2873 Fixed dask_cudf read_partition bug by generating ParquetDatasetPiece
- PR #2850 Fixes dask_cudf.read_parquet on partitioned datasets
- PR #2896 Properly handle `axis` string keywords in `concat`
- PR #2926 Update rounding algorithm to avoid using fmod
- PR #2968 Fix Java dependency loading when using NVTX
- PR #2963 Fix ORC writer uncompressed block indexing
- PR #2928 CSV Reader: Fix using `byte_range` for large datasets
- PR #2983 Fix sm_70+ race condition in gpu_unsnap
- PR #2964 ORC Writer: Segfault when writing mixed numeric and string columns
- PR #3007 Java: Remove unit test that frees RMM invalid pointer
- PR #3009 Fix orc reader RLEv2 patch position regression from PR #2507
- PR #3002 Fix CUDA invalid configuration errors reported after loading an ORC file without data
- PR #3035 Update update-version.sh for new docs locations
- PR #3038 Fix uninitialized stream parameter in device_table deleter
- PR #3064 Fixes groupby performance issue
- PR #3061 Add rmmInitialize to nvstrings gtests
- PR #3058 Fix UDF doc markdown formatting
- PR #3059 Add nvstrings python build instructions to contributing.md


# cuDF 0.9.0 (21 Aug 2019)

## New Features

- PR #1993 Add CUDA-accelerated series aggregations: mean, var, std
- PR #2111 IO Readers: Support memory buffer, file-like object, and URL inputs
- PR #2012 Add `reindex()` to DataFrame and Series
- PR #2097 Add GPU-accelerated AVRO reader
- PR #2098 Support binary ops on DFs and Series with mismatched indices
- PR #2160 Merge `dask-cudf` codebase into `cudf` repo
- PR #2149 CSV Reader: Add `hex` dtype for explicit hexadecimal parsing
- PR #2156 Add `upper_bound()` and `lower_bound()` for libcudf tables and `searchsorted()` for cuDF Series
- PR #2158 CSV Reader: Support single, non-list/dict argument for `dtype`
- PR #2177 CSV Reader: Add `parse_dates` parameter for explicit date inference
- PR #1744 cudf::apply_boolean_mask and cudf::drop_nulls support for cudf::table inputs (multi-column)
- PR #2196 Add `DataFrame.dropna()`
- PR #2197 CSV Writer: add `chunksize` parameter for `to_csv`
- PR #2215 `type_dispatcher` benchmark
- PR #2179 Add Java quantiles
- PR #2157 Add __array_function__ to DataFrame and Series
- PR #2212 Java support for ORC reader
- PR #2224 Add DataFrame isna, isnull, notna functions
- PR #2236 Add Series.drop_duplicates
- PR #2105 Add hash-based join benchmark
- PR #2316 Add unique, nunique, and value_counts for datetime columns
- PR #2337 Add Java support for slicing a ColumnVector
- PR #2049 Add cudf::merge (sorted merge)
- PR #2368 Full cudf+dask Parquet Support
- PR #2380 New cudf::is_sorted checks whether cudf::table is sorted
- PR #2356 Java column vector standard deviation support
- PR #2221 MultiIndex full indexing - Support iloc and wildcards for loc
- PR #2429 Java support for getting length of strings in a ColumnVector
- PR #2415 Add `value_counts` for series of any type
- PR #2446 Add __array_function__ for index
- PR #2437 ORC reader: Add 'use_np_dtypes' option
- PR #2382 Add CategoricalAccessor add, remove, rename, and ordering methods
- PR #2464 Native implement `__cuda_array_interface__` for Series/Index/Column objects
- PR #2425 Rolling window now accepts array-based user-defined functions
- PR #2442 Add __setitem__
- PR #2449 Java support for getting byte count of strings in a ColumnVector
- PR #2492 Add groupby.size() method
- PR #2358 Add cudf::nans_to_nulls: convert floating point column into bitmask
- PR #2489 Add drop argument to set_index
- PR #2491 Add Java bindings for ORC reader 'use_np_dtypes' option
- PR #2213 Support s/ms/us/ns DatetimeColumn time unit resolutions
- PR #2536 Add _constructor properties to Series and DataFrame

## Improvements

- PR #2103 Move old `column` and `bitmask` files into `legacy/` directory
- PR #2109 added name to Python column classes
- PR #1947 Cleanup serialization code
- PR #2125 More aggregate in java API
- PR #2127 Add in java Scalar tests
- PR #2088 Refactor of Python groupby code
- PR #2130 Java serialization and deserialization of tables.
- PR #2131 Chunk rows logic added to csv_writer
- PR #2129 Add functions in the Java API to support nullable column filtering
- PR #2165 made changes to get_dummies api for it to be available in MethodCache
- PR #2171 Add CodeCov integration, fix doc version, make --skip-tests work when invoking with source
- PR #2184 handle remote orc files for dask-cudf
- PR #2186 Add `getitem` and `getattr` style access to Rolling objects
- PR #2168 Use cudf.Column for CategoricalColumn's categories instead of a tuple
- PR #2193 DOC: cudf::type_dispatcher documentation for specializing dispatched functors
- PR #2199 Better java support for appending strings
- PR #2176 Added column dtype support for datetime, int8, int16 to csv_writer
- PR #2209 Matching `get_dummies` & `select_dtypes` behavior to pandas
- PR #2217 Updated Java bindings to use the new groupby API
- PR #2214 DOC: Update doc instructions to build/install `cudf` and `dask-cudf`
- PR #2220 Update Java bindings for reduction rename
- PR #2232 Move CodeCov upload from build script to Jenkins
- PR #2225 refactor to use libcudf for gathering columns in dataframes
- PR #2293 Improve join performance (faster compute_join_output_size)
- PR #2300 Create separate dask codeowners for dask-cudf codebase
- PR #2304 gdf_group_by_without_aggregations returns gdf_column
- PR #2309 Java readers: remove redundant copy of result pointers
- PR #2307 Add `black` and `isort` to style checker script
- PR #2345 Restore removal of old groupby implementation
- PR #2342 Improve `astype()` to operate all ways
- PR #2329 using libcudf cudf::copy for column deep copy
- PR #2344 DOC: docs on code formatting for contributors
- PR #2376 Add inoperative axis= and win_type= arguments to Rolling()
- PR #2378 remove dask for (de-)serialization of cudf objects
- PR #2353 Bump Arrow and Dask versions
- PR #2377 Replace `standard_python_slice` with just `slice.indices()`
- PR #2373 cudf.DataFrame enchancements & Series.values support
- PR #2392 Remove dlpack submodule; make cuDF's Cython API externally accessible
- PR #2430 Updated Java bindings to use the new unary API
- PR #2406 Moved all existing `table` related files to a `legacy/` directory
- PR #2350 Performance related changes to get_dummies
- PR #2420 Remove `cudautils.astype` and replace with `typecast.apply_cast`
- PR #2456 Small improvement to typecast utility
- PR #2458 Fix handling of thirdparty packages in `isort` config
- PR #2459 IO Readers: Consolidate all readers to use `datasource` class
- PR #2475 Exposed type_dispatcher.hpp, nvcategory_util.hpp and wrapper_types.hpp in the include folder
- PR #2484 Enabled building libcudf as a static library
- PR #2453 Streamline CUDA_REL environment variable
- PR #2483 Bundle Boost filesystem dependency in the Java jar
- PR #2486 Java API hash functions
- PR #2481 Adds the ignore_null_keys option to the java api
- PR #2490 Java api: support multiple aggregates for the same column
- PR #2510 Java api: uses table based apply_boolean_mask
- PR #2432 Use pandas formatting for console, html, and latex output
- PR #2573 Bump numba version to 0.45.1
- PR #2606 Fix references to notebooks-contrib

## Bug Fixes

- PR #2086 Fixed quantile api behavior mismatch in series & dataframe
- PR #2128 Add offset param to host buffer readers in java API.
- PR #2145 Work around binops validity checks for java
- PR #2146 Work around unary_math validity checks for java
- PR #2151 Fixes bug in cudf::copy_range where null_count was invalid
- PR #2139 matching to pandas describe behavior & fixing nan values issue
- PR #2161 Implicitly convert unsigned to signed integer types in binops
- PR #2154 CSV Reader: Fix bools misdetected as strings dtype
- PR #2178 Fix bug in rolling bindings where a view of an ephemeral column was being taken
- PR #2180 Fix issue with isort reordering `importorskip` below imports depending on them
- PR #2187 fix to honor dtype when numpy arrays are passed to columnops.as_column
- PR #2190 Fix issue in astype conversion of string column to 'str'
- PR #2208 Fix issue with calling `head()` on one row dataframe
- PR #2229 Propagate exceptions from Cython cdef functions
- PR #2234 Fix issue with local build script not properly building
- PR #2223 Fix CUDA invalid configuration errors reported after loading small compressed ORC files
- PR #2162 Setting is_unique and is_monotonic-related attributes
- PR #2244 Fix ORC RLEv2 delta mode decoding with nonzero residual delta width
- PR #2297 Work around `var/std` unsupported only at debug build
- PR #2302 Fixed java serialization corner case
- PR #2355 Handle float16 in binary operations
- PR #2311 Fix copy behaviour for GenericIndex
- PR #2349 Fix issues with String filter in java API
- PR #2323 Fix groupby on categoricals
- PR #2328 Ensure order is preserved in CategoricalAccessor._set_categories
- PR #2202 Fix issue with unary ops mishandling empty input
- PR #2326 Fix for bug in DLPack when reading multiple columns
- PR #2324 Fix cudf Docker build
- PR #2325 Fix ORC RLEv2 patched base mode decoding with nonzero patch width
- PR #2235 Fix get_dummies to be compatible with dask
- PR #2332 Zero initialize gdf_dtype_extra_info
- PR #2355 Handle float16 in binary operations
- PR #2360 Fix missing dtype handling in cudf.Series & columnops.as_column
- PR #2364 Fix quantile api and other trivial issues around it
- PR #2361 Fixed issue with `codes` of CategoricalIndex
- PR #2357 Fixed inconsistent type of index created with from_pandas vs direct construction
- PR #2389 Fixed Rolling __getattr__ and __getitem__ for offset based windows
- PR #2402 Fixed bug in valid mask computation in cudf::copy_if (apply_boolean_mask)
- PR #2401 Fix to a scalar datetime(of type Days) issue
- PR #2386 Correctly allocate output valids in groupby
- PR #2411 Fixed failures on binary op on single element string column
- PR #2422 Fix Pandas logical binary operation incompatibilites
- PR #2447 Fix CodeCov posting build statuses temporarily
- PR #2450 Fix erroneous null handling in `cudf.DataFrame`'s `apply_rows`
- PR #2470 Fix issues with empty strings and string categories (Java)
- PR #2471 Fix String Column Validity.
- PR #2481 Fix java validity buffer serialization
- PR #2485 Updated bytes calculation to use size_t to avoid overflow in column concat
- PR #2461 Fix groupby multiple aggregations same column
- PR #2514 Fix cudf::drop_nulls threshold handling in Cython
- PR #2516 Fix utilities include paths and meta.yaml header paths
- PR #2517 Fix device memory leak in to_dlpack tensor deleter
- PR #2431 Fix local build generated file ownerships
- PR #2511 Added import of orc, refactored exception handlers to not squash fatal exceptions
- PR #2527 Fix index and column input handling in dask_cudf read_parquet
- PR #2466 Fix `dataframe.query` returning null rows erroneously
- PR #2548 Orc reader: fix non-deterministic data decoding at chunk boundaries
- PR #2557 fix cudautils import in string.py
- PR #2521 Fix casting datetimes from/to the same resolution
- PR #2545 Fix MultiIndexes with datetime levels
- PR #2560 Remove duplicate `dlpack` definition in conda recipe
- PR #2567 Fix ColumnVector.fromScalar issues while dealing with null scalars
- PR #2565 Orc reader: fix incorrect data decoding of int64 data types
- PR #2577 Fix search benchmark compilation error by adding necessary header
- PR #2604 Fix a bug in copying.pyx:_normalize_types that upcasted int32 to int64


# cuDF 0.8.0 (27 June 2019)

## New Features

- PR #1524 Add GPU-accelerated JSON Lines parser with limited feature set
- PR #1569 Add support for Json objects to the JSON Lines reader
- PR #1622 Add Series.loc
- PR #1654 Add cudf::apply_boolean_mask: faster replacement for gdf_apply_stencil
- PR #1487 cython gather/scatter
- PR #1310 Implemented the slice/split functionality.
- PR #1630 Add Python layer to the GPU-accelerated JSON reader
- PR #1745 Add rounding of numeric columns via Numba
- PR #1772 JSON reader: add support for BytesIO and StringIO input
- PR #1527 Support GDF_BOOL8 in readers and writers
- PR #1819 Logical operators (AND, OR, NOT) for libcudf and cuDF
- PR #1813 ORC Reader: Add support for stripe selection
- PR #1828 JSON Reader: add suport for bool8 columns
- PR #1833 Add column iterator with/without nulls
- PR #1665 Add the point-in-polygon GIS function
- PR #1863 Series and Dataframe methods for all and any
- PR #1908 cudf::copy_range and cudf::fill for copying/assigning an index or range to a constant
- PR #1921 Add additional formats for typecasting to/from strings
- PR #1807 Add Series.dropna()
- PR #1987 Allow user defined functions in the form of ptx code to be passed to binops
- PR #1948 Add operator functions like `Series.add()` to DataFrame and Series
- PR #1954 Add skip test argument to GPU build script
- PR #2018 Add bindings for new groupby C++ API
- PR #1984 Add rolling window operations Series.rolling() and DataFrame.rolling()
- PR #1542 Python method and bindings for to_csv
- PR #1995 Add Java API
- PR #1998 Add google benchmark to cudf
- PR #1845 Add cudf::drop_duplicates, DataFrame.drop_duplicates
- PR #1652 Added `Series.where()` feature
- PR #2074 Java Aggregates, logical ops, and better RMM support
- PR #2140 Add a `cudf::transform` function
- PR #2068 Concatenation of different typed columns

## Improvements

- PR #1538 Replacing LesserRTTI with inequality_comparator
- PR #1703 C++: Added non-aggregating `insert` to `concurrent_unordered_map` with specializations to store pairs with a single atomicCAS when possible.
- PR #1422 C++: Added a RAII wrapper for CUDA streams
- PR #1701 Added `unique` method for stringColumns
- PR #1713 Add documentation for Dask-XGBoost
- PR #1666 CSV Reader: Improve performance for files with large number of columns
- PR #1725 Enable the ability to use a single column groupby as its own index
- PR #1759 Add an example showing simultaneous rolling averages to `apply_grouped` documentation
- PR #1746 C++: Remove unused code: `windowed_ops.cu`, `sorting.cu`, `hash_ops.cu`
- PR #1748 C++: Add `bool` nullability flag to `device_table` row operators
- PR #1764 Improve Numerical column: `mean_var` and `mean`
- PR #1767 Speed up Python unit tests
- PR #1770 Added build.sh script, updated CI scripts and documentation
- PR #1739 ORC Reader: Add more pytest coverage
- PR #1696 Added null support in `Series.replace()`.
- PR #1390 Added some basic utility functions for `gdf_column`'s
- PR #1791 Added general column comparison code for testing
- PR #1795 Add printing of git submodule info to `print_env.sh`
- PR #1796 Removing old sort based group by code and gdf_filter
- PR #1811 Added funtions for copying/allocating `cudf::table`s
- PR #1838 Improve columnops.column_empty so that it returns typed columns instead of a generic Column
- PR #1890 Add utils.get_dummies- a pandas-like wrapper around one_hot-encoding
- PR #1823 CSV Reader: default the column type to string for empty dataframes
- PR #1827 Create bindings for scalar-vector binops, and update one_hot_encoding to use them
- PR #1817 Operators now support different sized dataframes as long as they don't share different sized columns
- PR #1855 Transition replace_nulls to new C++ API and update corresponding Cython/Python code
- PR #1858 Add `std::initializer_list` constructor to `column_wrapper`
- PR #1846 C++ type-erased gdf_equal_columns test util; fix gdf_equal_columns logic error
- PR #1390 Added some basic utility functions for `gdf_column`s
- PR #1391 Tidy up bit-resolution-operation and bitmask class code
- PR #1882 Add iloc functionality to MultiIndex dataframes
- PR #1884 Rolling windows: general enhancements and better coverage for unit tests
- PR #1886 support GDF_STRING_CATEGORY columns in apply_boolean_mask, drop_nulls and other libcudf functions
- PR #1896 Improve performance of groupby with levels specified in dask-cudf
- PR #1915 Improve iloc performance for non-contiguous row selection
- PR #1859 Convert read_json into a C++ API
- PR #1919 Rename libcudf namespace gdf to namespace cudf
- PR #1850 Support left_on and right_on for DataFrame merge operator
- PR #1930 Specialize constructor for `cudf::bool8` to cast argument to `bool`
- PR #1938 Add default constructor for `column_wrapper`
- PR #1930 Specialize constructor for `cudf::bool8` to cast argument to `bool`
- PR #1952 consolidate libcudf public API headers in include/cudf
- PR #1949 Improved selection with boolmask using libcudf `apply_boolean_mask`
- PR #1956 Add support for nulls in `query()`
- PR #1973 Update `std::tuple` to `std::pair` in top-most libcudf APIs and C++ transition guide
- PR #1981 Convert read_csv into a C++ API
- PR #1868 ORC Reader: Support row index for speed up on small/medium datasets
- PR #1964 Added support for list-like types in Series.str.cat
- PR #2005 Use HTML5 details tag in bug report issue template
- PR #2003 Removed few redundant unit-tests from test_string.py::test_string_cat
- PR #1944 Groupby design improvements
- PR #2017 Convert `read_orc()` into a C++ API
- PR #2011 Convert `read_parquet()` into a C++ API
- PR #1756 Add documentation "10 Minutes to cuDF and dask_cuDF"
- PR #2034 Adding support for string columns concatenation using "add" binary operator
- PR #2042 Replace old "10 Minutes" guide with new guide for docs build process
- PR #2036 Make library of common test utils to speed up tests compilation
- PR #2022 Facilitating get_dummies to be a high level api too
- PR #2050 Namespace IO readers and add back free-form `read_xxx` functions
- PR #2104 Add a functional ``sort=`` keyword argument to groupby
- PR #2108 Add `find_and_replace` for StringColumn for replacing single values
- PR #1803 cuDF/CuPy interoperability documentation

## Bug Fixes

- PR #1465 Fix for test_orc.py and test_sparse_df.py test failures
- PR #1583 Fix underlying issue in `as_index()` that was causing `Series.quantile()` to fail
- PR #1680 Add errors= keyword to drop() to fix cudf-dask bug
- PR #1651 Fix `query` function on empty dataframe
- PR #1616 Fix CategoricalColumn to access categories by index instead of iteration
- PR #1660 Fix bug in `loc` when indexing with a column name (a string)
- PR #1683 ORC reader: fix timestamp conversion to UTC
- PR #1613 Improve CategoricalColumn.fillna(-1) performance
- PR #1642 Fix failure of CSV_TEST gdf_csv_test.SkiprowsNrows on multiuser systems
- PR #1709 Fix handling of `datetime64[ms]` in `dataframe.select_dtypes`
- PR #1704 CSV Reader: Add support for the plus sign in number fields
- PR #1687 CSV reader: return an empty dataframe for zero size input
- PR #1757 Concatenating columns with null columns
- PR #1755 Add col_level keyword argument to melt
- PR #1758 Fix df.set_index() when setting index from an empty column
- PR #1749 ORC reader: fix long strings of NULL values resulting in incorrect data
- PR #1742 Parquet Reader: Fix index column name to match PANDAS compat
- PR #1782 Update libcudf doc version
- PR #1783 Update conda dependencies
- PR #1786 Maintain the original series name in series.unique output
- PR #1760 CSV Reader: fix segfault when dtype list only includes columns from usecols list
- PR #1831 build.sh: Assuming python is in PATH instead of using PYTHON env var
- PR #1839 Raise an error instead of segfaulting when transposing a DataFrame with StringColumns
- PR #1840 Retain index correctly during merge left_on right_on
- PR #1825 cuDF: Multiaggregation Groupby Failures
- PR #1789 CSV Reader: Fix missing support for specifying `int8` and `int16` dtypes
- PR #1857 Cython Bindings: Handle `bool` columns while calling `column_view_from_NDArrays`
- PR #1849 Allow DataFrame support methods to pass arguments to the methods
- PR #1847 Fixed #1375 by moving the nvstring check into the wrapper function
- PR #1864 Fixing cudf reduction for POWER platform
- PR #1869 Parquet reader: fix Dask timestamps not matching with Pandas (convert to milliseconds)
- PR #1876 add dtype=bool for `any`, `all` to treat integer column correctly
- PR #1875 CSV reader: take NaN values into account in dtype detection
- PR #1873 Add column dtype checking for the all/any methods
- PR #1902 Bug with string iteration in _apply_basic_agg
- PR #1887 Fix for initialization issue in pq_read_arg,orc_read_arg
- PR #1867 JSON reader: add support for null/empty fields, including the 'null' literal
- PR #1891 Fix bug #1750 in string column comparison
- PR #1909 Support of `to_pandas()` of boolean series with null values
- PR #1923 Use prefix removal when two aggs are called on a SeriesGroupBy
- PR #1914 Zero initialize gdf_column local variables
- PR #1959 Add support for comparing boolean Series to scalar
- PR #1966 Ignore index fix in series append
- PR #1967 Compute index __sizeof__ only once for DataFrame __sizeof__
- PR #1977 Support CUDA installation in default system directories
- PR #1982 Fixes incorrect index name after join operation
- PR #1985 Implement `GDF_PYMOD`, a special modulo that follows python's sign rules
- PR #1991 Parquet reader: fix decoding of NULLs
- PR #1990 Fixes a rendering bug in the `apply_grouped` documentation
- PR #1978 Fix for values being filled in an empty dataframe
- PR #2001 Correctly create MultiColumn from Pandas MultiColumn
- PR #2006 Handle empty dataframe groupby construction for dask
- PR #1965 Parquet Reader: Fix duplicate index column when it's already in `use_cols`
- PR #2033 Add pip to conda environment files to fix warning
- PR #2028 CSV Reader: Fix reading of uncompressed files without a recognized file extension
- PR #2073 Fix an issue when gathering columns with NVCategory and nulls
- PR #2053 cudf::apply_boolean_mask return empty column for empty boolean mask
- PR #2066 exclude `IteratorTest.mean_var_output` test from debug build
- PR #2069 Fix JNI code to use read_csv and read_parquet APIs
- PR #2071 Fix bug with unfound transitive dependencies for GTests in Ubuntu 18.04
- PR #2089 Configure Sphinx to render params correctly
- PR #2091 Fix another bug with unfound transitive dependencies for `cudftestutils` in Ubuntu 18.04
- PR #2115 Just apply `--disable-new-dtags` instead of trying to define all the transitive dependencies
- PR #2106 Fix errors in JitCache tests caused by sharing of device memory between processes
- PR #2120 Fix errors in JitCache tests caused by running multiple threads on the same data
- PR #2102 Fix memory leak in groupby
- PR #2113 fixed typo in to_csv code example


# cudf 0.7.2 (16 May 2019)

## New Features

- PR #1735 Added overload for atomicAdd on int64. Streamlined implementation of custom atomic overloads.
- PR #1741 Add MultiIndex concatenation

## Bug Fixes

- PR #1718 Fix issue with SeriesGroupBy MultiIndex in dask-cudf
- PR #1734 Python: fix performance regression for groupby count() aggregations
- PR #1768 Cython: fix handling read only schema buffers in gpuarrow reader


# cudf 0.7.1 (11 May 2019)

## New Features

- PR #1702 Lazy load MultiIndex to return groupby performance to near optimal.

## Bug Fixes

- PR #1708 Fix handling of `datetime64[ms]` in `dataframe.select_dtypes`


# cuDF 0.7.0 (10 May 2019)

## New Features

- PR #982 Implement gdf_group_by_without_aggregations and gdf_unique_indices functions
- PR #1142 Add `GDF_BOOL` column type
- PR #1194 Implement overloads for CUDA atomic operations
- PR #1292 Implemented Bitwise binary ops AND, OR, XOR (&, |, ^)
- PR #1235 Add GPU-accelerated Parquet Reader
- PR #1335 Added local_dict arg in `DataFrame.query()`.
- PR #1282 Add Series and DataFrame.describe()
- PR #1356 Rolling windows
- PR #1381 Add DataFrame._get_numeric_data
- PR #1388 Add CODEOWNERS file to auto-request reviews based on where changes are made
- PR #1396 Add DataFrame.drop method
- PR #1413 Add DataFrame.melt method
- PR #1412 Add DataFrame.pop()
- PR #1419 Initial CSV writer function
- PR #1441 Add Series level cumulative ops (cumsum, cummin, cummax, cumprod)
- PR #1420 Add script to build and test on a local gpuCI image
- PR #1440 Add DatetimeColumn.min(), DatetimeColumn.max()
- PR #1455 Add Series.Shift via Numba kernel
- PR #1441 Add Series level cumulative ops (cumsum, cummin, cummax, cumprod)
- PR #1461 Add Python coverage test to gpu build
- PR #1445 Parquet Reader: Add selective reading of rows and row group
- PR #1532 Parquet Reader: Add support for INT96 timestamps
- PR #1516 Add Series and DataFrame.ndim
- PR #1556 Add libcudf C++ transition guide
- PR #1466 Add GPU-accelerated ORC Reader
- PR #1565 Add build script for nightly doc builds
- PR #1508 Add Series isna, isnull, and notna
- PR #1456 Add Series.diff() via Numba kernel
- PR #1588 Add Index `astype` typecasting
- PR #1301 MultiIndex support
- PR #1599 Level keyword supported in groupby
- PR #929 Add support operations to dataframe
- PR #1609 Groupby accept list of Series
- PR #1658 Support `group_keys=True` keyword in groupby method

## Improvements

- PR #1531 Refactor closures as private functions in gpuarrow
- PR #1404 Parquet reader page data decoding speedup
- PR #1076 Use `type_dispatcher` in join, quantiles, filter, segmented sort, radix sort and hash_groupby
- PR #1202 Simplify README.md
- PR #1149 CSV Reader: Change convertStrToValue() functions to `__device__` only
- PR #1238 Improve performance of the CUDA trie used in the CSV reader
- PR #1245 Use file cache for JIT kernels
- PR #1278 Update CONTRIBUTING for new conda environment yml naming conventions
- PR #1163 Refactored UnaryOps. Reduced API to two functions: `gdf_unary_math` and `gdf_cast`. Added `abs`, `-`, and `~` ops. Changed bindings to Cython
- PR #1284 Update docs version
- PR #1287 add exclude argument to cudf.select_dtype function
- PR #1286 Refactor some of the CSV Reader kernels into generic utility functions
- PR #1291 fillna in `Series.to_gpu_array()` and `Series.to_array()` can accept the scalar too now.
- PR #1005 generic `reduction` and `scan` support
- PR #1349 Replace modernGPU sort join with thrust.
- PR #1363 Add a dataframe.mean(...) that raises NotImplementedError to satisfy `dask.dataframe.utils.is_dataframe_like`
- PR #1319 CSV Reader: Use column wrapper for gdf_column output alloc/dealloc
- PR #1376 Change series quantile default to linear
- PR #1399 Replace CFFI bindings for NVTX functions with Cython bindings
- PR #1389 Refactored `set_null_count()`
- PR #1386 Added macros `GDF_TRY()`, `CUDF_TRY()` and `ASSERT_CUDF_SUCCEEDED()`
- PR #1435 Rework CMake and conda recipes to depend on installed libraries
- PR #1391 Tidy up bit-resolution-operation and bitmask class code
- PR #1439 Add cmake variable to enable compiling CUDA code with -lineinfo
- PR #1462 Add ability to read parquet files from arrow::io::RandomAccessFile
- PR #1453 Convert CSV Reader CFFI to Cython
- PR #1479 Convert Parquet Reader CFFI to Cython
- PR #1397 Add a utility function for producing an overflow-safe kernel launch grid configuration
- PR #1382 Add GPU parsing of nested brackets to cuIO parsing utilities
- PR #1481 Add cudf::table constructor to allocate a set of `gdf_column`s
- PR #1484 Convert GroupBy CFFI to Cython
- PR #1463 Allow and default melt keyword argument var_name to be None
- PR #1486 Parquet Reader: Use device_buffer rather than device_ptr
- PR #1525 Add cudatoolkit conda dependency
- PR #1520 Renamed `src/dataframe` to `src/table` and moved `table.hpp`. Made `types.hpp` to be type declarations only.
- PR #1492 Convert transpose CFFI to Cython
- PR #1495 Convert binary and unary ops CFFI to Cython
- PR #1503 Convert sorting and hashing ops CFFI to Cython
- PR #1522 Use latest release version in update-version CI script
- PR #1533 Remove stale join CFFI, fix memory leaks in join Cython
- PR #1521 Added `row_bitmask` to compute bitmask for rows of a table. Merged `valids_ops.cu` and `bitmask_ops.cu`
- PR #1553 Overload `hash_row` to avoid using intial hash values. Updated `gdf_hash` to select between overloads
- PR #1585 Updated `cudf::table` to maintain own copy of wrapped `gdf_column*`s
- PR #1559 Add `except +` to all Cython function definitions to catch C++ exceptions properly
- PR #1617 `has_nulls` and `column_dtypes` for `cudf::table`
- PR #1590 Remove CFFI from the build / install process entirely
- PR #1536 Convert gpuarrow CFFI to Cython
- PR #1655 Add `Column._pointer` as a way to access underlying `gdf_column*` of a `Column`
- PR #1655 Update readme conda install instructions for cudf version 0.6 and 0.7


## Bug Fixes

- PR #1233 Fix dtypes issue while adding the column to `str` dataframe.
- PR #1254 CSV Reader: fix data type detection for floating-point numbers in scientific notation
- PR #1289 Fix looping over each value instead of each category in concatenation
- PR #1293 Fix Inaccurate error message in join.pyx
- PR #1308 Add atomicCAS overload for `int8_t`, `int16_t`
- PR #1317 Fix catch polymorphic exception by reference in ipc.cu
- PR #1325 Fix dtype of null bitmasks to int8
- PR #1326 Update build documentation to use -DCMAKE_CXX11_ABI=ON
- PR #1334 Add "na_position" argument to CategoricalColumn sort_by_values
- PR #1321 Fix out of bounds warning when checking Bzip2 header
- PR #1359 Add atomicAnd/Or/Xor for integers
- PR #1354 Fix `fillna()` behaviour when replacing values with different dtypes
- PR #1347 Fixed core dump issue while passing dict_dtypes without column names in `cudf.read_csv()`
- PR #1379 Fixed build failure caused due to error: 'col_dtype' may be used uninitialized
- PR #1392 Update cudf Dockerfile and package_versions.sh
- PR #1385 Added INT8 type to `_schema_to_dtype` for use in GpuArrowReader
- PR #1393 Fixed a bug in `gdf_count_nonzero_mask()` for the case of 0 bits to count
- PR #1395 Update CONTRIBUTING to use the environment variable CUDF_HOME
- PR #1416 Fix bug at gdf_quantile_exact and gdf_quantile_appox
- PR #1421 Fix remove creation of series multiple times during `add_column()`
- PR #1405 CSV Reader: Fix memory leaks on read_csv() failure
- PR #1328 Fix CategoricalColumn to_arrow() null mask
- PR #1433 Fix NVStrings/categories includes
- PR #1432 Update NVStrings to 0.7.* to coincide with 0.7 development
- PR #1483 Modify CSV reader to avoid cropping blank quoted characters in non-string fields
- PR #1446 Merge 1275 hotfix from master into branch-0.7
- PR #1447 Fix legacy groupby apply docstring
- PR #1451 Fix hash join estimated result size is not correct
- PR #1454 Fix local build script improperly change directory permissions
- PR #1490 Require Dask 1.1.0+ for `is_dataframe_like` test or skip otherwise.
- PR #1491 Use more specific directories & groups in CODEOWNERS
- PR #1497 Fix Thrust issue on CentOS caused by missing default constructor of host_vector elements
- PR #1498 Add missing include guard to device_atomics.cuh and separated DEVICE_ATOMICS_TEST
- PR #1506 Fix csv-write call to updated NVStrings method
- PR #1510 Added nvstrings `fillna()` function
- PR #1507 Parquet Reader: Default string data to GDF_STRING
- PR #1535 Fix doc issue to ensure correct labelling of cudf.series
- PR #1537 Fix `undefined reference` link error in HashPartitionTest
- PR #1548 Fix ci/local/build.sh README from using an incorrect image example
- PR #1551 CSV Reader: Fix integer column name indexing
- PR #1586 Fix broken `scalar_wrapper::operator==`
- PR #1591 ORC/Parquet Reader: Fix missing import for FileNotFoundError exception
- PR #1573 Parquet Reader: Fix crash due to clash with ORC reader datasource
- PR #1607 Revert change of `column.to_dense_buffer` always return by copy for performance concerns
- PR #1618 ORC reader: fix assert & data output when nrows/skiprows isn't aligned to stripe boundaries
- PR #1631 Fix failure of TYPES_TEST on some gcc-7 based systems.
- PR #1641 CSV Reader: Fix skip_blank_lines behavior with Windows line terminators (\r\n)
- PR #1648 ORC reader: fix non-deterministic output when skiprows is non-zero
- PR #1676 Fix groupby `as_index` behaviour with `MultiIndex`
- PR #1659 Fix bug caused by empty groupbys and multiindex slicing throwing exceptions
- PR #1656 Correct Groupby failure in dask when un-aggregable columns are left in dataframe.
- PR #1689 Fix groupby performance regression
- PR #1694 Add Cython as a runtime dependency since it's required in `setup.py`


# cuDF 0.6.1 (25 Mar 2019)

## Bug Fixes

- PR #1275 Fix CentOS exception in DataFrame.hash_partition from using value "returned" by a void function


# cuDF 0.6.0 (22 Mar 2019)

## New Features

- PR #760 Raise `FileNotFoundError` instead of `GDF_FILE_ERROR` in `read_csv` if the file does not exist
- PR #539 Add Python bindings for replace function
- PR #823 Add Doxygen configuration to enable building HTML documentation for libcudf C/C++ API
- PR #807 CSV Reader: Add byte_range parameter to specify the range in the input file to be read
- PR #857 Add Tail method for Series/DataFrame and update Head method to use iloc
- PR #858 Add series feature hashing support
- PR #871 CSV Reader: Add support for NA values, including user specified strings
- PR #893 Adds PyArrow based parquet readers / writers to Python, fix category dtype handling, fix arrow ingest buffer size issues
- PR #867 CSV Reader: Add support for ignoring blank lines and comment lines
- PR #887 Add Series digitize method
- PR #895 Add Series groupby
- PR #898 Add DataFrame.groupby(level=0) support
- PR #920 Add feather, JSON, HDF5 readers / writers from PyArrow / Pandas
- PR #888 CSV Reader: Add prefix parameter for column names, used when parsing without a header
- PR #913 Add DLPack support: convert between cuDF DataFrame and DLTensor
- PR #939 Add ORC reader from PyArrow
- PR #918 Add Series.groupby(level=0) support
- PR #906 Add binary and comparison ops to DataFrame
- PR #958 Support unary and binary ops on indexes
- PR #964 Add `rename` method to `DataFrame`, `Series`, and `Index`
- PR #985 Add `Series.to_frame` method
- PR #985 Add `drop=` keyword to reset_index method
- PR #994 Remove references to pygdf
- PR #990 Add external series groupby support
- PR #988 Add top-level merge function to cuDF
- PR #992 Add comparison binaryops to DateTime columns
- PR #996 Replace relative path imports with absolute paths in tests
- PR #995 CSV Reader: Add index_col parameter to specify the column name or index to be used as row labels
- PR #1004 Add `from_gpu_matrix` method to DataFrame
- PR #997 Add property index setter
- PR #1007 Replace relative path imports with absolute paths in cudf
- PR #1013 select columns with df.columns
- PR #1016 Rename Series.unique_count() to nunique() to match pandas API
- PR #947 Prefixsum to handle nulls and float types
- PR #1029 Remove rest of relative path imports
- PR #1021 Add filtered selection with assignment for Dataframes
- PR #872 Adding NVCategory support to cudf apis
- PR #1052 Add left/right_index and left/right_on keywords to merge
- PR #1091 Add `indicator=` and `suffixes=` keywords to merge
- PR #1107 Add unsupported keywords to Series.fillna
- PR #1032 Add string support to cuDF python
- PR #1136 Removed `gdf_concat`
- PR #1153 Added function for getting the padded allocation size for valid bitmask
- PR #1148 Add cudf.sqrt for dataframes and Series
- PR #1159 Add Python bindings for libcudf dlpack functions
- PR #1155 Add __array_ufunc__ for DataFrame and Series for sqrt
- PR #1168 to_frame for series accepts a name argument


## Improvements

- PR #1218 Add dask-cudf page to API docs
- PR #892 Add support for heterogeneous types in binary ops with JIT
- PR #730 Improve performance of `gdf_table` constructor
- PR #561 Add Doxygen style comments to Join CUDA functions
- PR #813 unified libcudf API functions by replacing gpu_ with gdf_
- PR #822 Add support for `__cuda_array_interface__` for ingest
- PR #756 Consolidate common helper functions from unordered map and multimap
- PR #753 Improve performance of groupby sum and average, especially for cases with few groups.
- PR #836 Add ingest support for arrow chunked arrays in Column, Series, DataFrame creation
- PR #763 Format doxygen comments for csv_read_arg struct
- PR #532 CSV Reader: Use type dispatcher instead of switch block
- PR #694 Unit test utilities improvements
- PR #878 Add better indexing to Groupby
- PR #554 Add `empty` method and `is_monotonic` attribute to `Index`
- PR #1040 Fixed up Doxygen comment tags
- PR #909 CSV Reader: Avoid host->device->host copy for header row data
- PR #916 Improved unit testing and error checking for `gdf_column_concat`
- PR #941 Replace `numpy` call in `Series.hash_encode` with `numba`
- PR #942 Added increment/decrement operators for wrapper types
- PR #943 Updated `count_nonzero_mask` to return `num_rows` when the mask is null
- PR #952 Added trait to map C++ type to `gdf_dtype`
- PR #966 Updated RMM submodule.
- PR #998 Add IO reader/writer modules to API docs, fix for missing cudf.Series docs
- PR #1017 concatenate along columns for Series and DataFrames
- PR #1002 Support indexing a dataframe with another boolean dataframe
- PR #1018 Better concatenation for Series and Dataframes
- PR #1036 Use Numpydoc style docstrings
- PR #1047 Adding gdf_dtype_extra_info to gdf_column_view_augmented
- PR #1054 Added default ctor to SerialTrieNode to overcome Thrust issue in CentOS7 + CUDA10
- PR #1024 CSV Reader: Add support for hexadecimal integers in integral-type columns
- PR #1033 Update `fillna()` to use libcudf function `gdf_replace_nulls`
- PR #1066 Added inplace assignment for columns and select_dtypes for dataframes
- PR #1026 CSV Reader: Change the meaning and type of the quoting parameter to match Pandas
- PR #1100 Adds `CUDF_EXPECTS` error-checking macro
- PR #1092 Fix select_dtype docstring
- PR #1111 Added cudf::table
- PR #1108 Sorting for datetime columns
- PR #1120 Return a `Series` (not a `Column`) from `Series.cat.set_categories()`
- PR #1128 CSV Reader: The last data row does not need to be line terminated
- PR #1183 Bump Arrow version to 0.12.1
- PR #1208 Default to CXX11_ABI=ON
- PR #1252 Fix NVStrings dependencies for cuda 9.2 and 10.0
- PR #2037 Optimize the existing `gather` and `scatter` routines in `libcudf`

## Bug Fixes

- PR #821 Fix flake8 issues revealed by flake8 update
- PR #808 Resolved renamed `d_columns_valids` variable name
- PR #820 CSV Reader: fix the issue where reader adds additional rows when file uses \r\n as a line terminator
- PR #780 CSV Reader: Fix scientific notation parsing and null values for empty quotes
- PR #815 CSV Reader: Fix data parsing when tabs are present in the input CSV file
- PR #850 Fix bug where left joins where the left df has 0 rows causes a crash
- PR #861 Fix memory leak by preserving the boolean mask index
- PR #875 Handle unnamed indexes in to/from arrow functions
- PR #877 Fix ingest of 1 row arrow tables in from arrow function
- PR #876 Added missing `<type_traits>` include
- PR #889 Deleted test_rmm.py which has now moved to RMM repo
- PR #866 Merge v0.5.1 numpy ABI hotfix into 0.6
- PR #917 value_counts return int type on empty columns
- PR #611 Renamed `gdf_reduce_optimal_output_size()` -> `gdf_reduction_get_intermediate_output_size()`
- PR #923 fix index for negative slicing for cudf dataframe and series
- PR #927 CSV Reader: Fix category GDF_CATEGORY hashes not being computed properly
- PR #921 CSV Reader: Fix parsing errors with delim_whitespace, quotations in the header row, unnamed columns
- PR #933 Fix handling objects of all nulls in series creation
- PR #940 CSV Reader: Fix an issue where the last data row is missing when using byte_range
- PR #945 CSV Reader: Fix incorrect datetime64 when milliseconds or space separator are used
- PR #959 Groupby: Problem with column name lookup
- PR #950 Converting dataframe/recarry with non-contiguous arrays
- PR #963 CSV Reader: Fix another issue with missing data rows when using byte_range
- PR #999 Fix 0 sized kernel launches and empty sort_index exception
- PR #993 Fix dtype in selecting 0 rows from objects
- PR #1009 Fix performance regression in `to_pandas` method on DataFrame
- PR #1008 Remove custom dask communication approach
- PR #1001 CSV Reader: Fix a memory access error when reading a large (>2GB) file with date columns
- PR #1019 Binary Ops: Fix error when one input column has null mask but other doesn't
- PR #1014 CSV Reader: Fix false positives in bool value detection
- PR #1034 CSV Reader: Fix parsing floating point precision and leading zero exponents
- PR #1044 CSV Reader: Fix a segfault when byte range aligns with a page
- PR #1058 Added support for `DataFrame.loc[scalar]`
- PR #1060 Fix column creation with all valid nan values
- PR #1073 CSV Reader: Fix an issue where a column name includes the return character
- PR #1090 Updating Doxygen Comments
- PR #1080 Fix dtypes returned from loc / iloc because of lists
- PR #1102 CSV Reader: Minor fixes and memory usage improvements
- PR #1174: Fix release script typo
- PR #1137 Add prebuild script for CI
- PR #1118 Enhanced the `DataFrame.from_records()` feature
- PR #1129 Fix join performance with index parameter from using numpy array
- PR #1145 Issue with .agg call on multi-column dataframes
- PR #908 Some testing code cleanup
- PR #1167 Fix issue with null_count not being set after inplace fillna()
- PR #1184 Fix iloc performance regression
- PR #1185 Support left_on/right_on and also on=str in merge
- PR #1200 Fix allocating bitmasks with numba instead of rmm in allocate_mask function
- PR #1213 Fix bug with csv reader requesting subset of columns using wrong datatype
- PR #1223 gpuCI: Fix label on rapidsai channel on gpu build scripts
- PR #1242 Add explicit Thrust exec policy to fix NVCATEGORY_TEST segfault on some platforms
- PR #1246 Fix categorical tests that failed due to bad implicit type conversion
- PR #1255 Fix overwriting conda package main label uploads
- PR #1259 Add dlpack includes to pip build


# cuDF 0.5.1 (05 Feb 2019)

## Bug Fixes

- PR #842 Avoid using numpy via cimport to prevent ABI issues in Cython compilation


# cuDF 0.5.0 (28 Jan 2019)

## New Features

- PR #722 Add bzip2 decompression support to `read_csv()`
- PR #693 add ZLIB-based GZIP/ZIP support to `read_csv_strings()`
- PR #411 added null support to gdf_order_by (new API) and cudf_table::sort
- PR #525 Added GitHub Issue templates for bugs, documentation, new features, and questions
- PR #501 CSV Reader: Add support for user-specified decimal point and thousands separator to read_csv_strings()
- PR #455 CSV Reader: Add support for user-specified decimal point and thousands separator to read_csv()
- PR #439 add `DataFrame.drop` method similar to pandas
- PR #356 add `DataFrame.transpose` method and `DataFrame.T` property similar to pandas
- PR #505 CSV Reader: Add support for user-specified boolean values
- PR #350 Implemented Series replace function
- PR #490 Added print_env.sh script to gather relevant environment details when reporting cuDF issues
- PR #474 add ZLIB-based GZIP/ZIP support to `read_csv()`
- PR #547 Added melt similar to `pandas.melt()`
- PR #491 Add CI test script to check for updates to CHANGELOG.md in PRs
- PR #550 Add CI test script to check for style issues in PRs
- PR #558 Add CI scripts for cpu-based conda and gpu-based test builds
- PR #524 Add Boolean Indexing
- PR #564 Update python `sort_values` method to use updated libcudf `gdf_order_by` API
- PR #509 CSV Reader: Input CSV file can now be passed in as a text or a binary buffer
- PR #607 Add `__iter__` and iteritems to DataFrame class
- PR #643 added a new api gdf_replace_nulls that allows a user to replace nulls in a column

## Improvements

- PR #426 Removed sort-based groupby and refactored existing groupby APIs. Also improves C++/CUDA compile time.
- PR #461 Add `CUDF_HOME` variable in README.md to replace relative pathing.
- PR #472 RMM: Created centralized rmm::device_vector alias and rmm::exec_policy
- PR #500 Improved the concurrent hash map class to support partitioned (multi-pass) hash table building.
- PR #454 Improve CSV reader docs and examples
- PR #465 Added templated C++ API for RMM to avoid explicit cast to `void**`
- PR #513 `.gitignore` tweaks
- PR #521 Add `assert_eq` function for testing
- PR #502 Simplify Dockerfile for local dev, eliminate old conda/pip envs
- PR #549 Adds `-rdynamic` compiler flag to nvcc for Debug builds
- PR #472 RMM: Created centralized rmm::device_vector alias and rmm::exec_policy
- PR #577 Added external C++ API for scatter/gather functions
- PR #500 Improved the concurrent hash map class to support partitioned (multi-pass) hash table building
- PR #583 Updated `gdf_size_type` to `int`
- PR #500 Improved the concurrent hash map class to support partitioned (multi-pass) hash table building
- PR #617 Added .dockerignore file. Prevents adding stale cmake cache files to the docker container
- PR #658 Reduced `JOIN_TEST` time by isolating overflow test of hash table size computation
- PR #664 Added Debuging instructions to README
- PR #651 Remove noqa marks in `__init__.py` files
- PR #671 CSV Reader: uncompressed buffer input can be parsed without explicitly specifying compression as None
- PR #684 Make RMM a submodule
- PR #718 Ensure sum, product, min, max methods pandas compatibility on empty datasets
- PR #720 Refactored Index classes to make them more Pandas-like, added CategoricalIndex
- PR #749 Improve to_arrow and from_arrow Pandas compatibility
- PR #766 Remove TravisCI references, remove unused variables from CMake, fix ARROW_VERSION in Cmake
- PR #773 Add build-args back to Dockerfile and handle dependencies based on environment yml file
- PR #781 Move thirdparty submodules to root and symlink in /cpp
- PR #843 Fix broken cudf/python API examples, add new methods to the API index

## Bug Fixes

- PR #569 CSV Reader: Fix days being off-by-one when parsing some dates
- PR #531 CSV Reader: Fix incorrect parsing of quoted numbers
- PR #465 Added templated C++ API for RMM to avoid explicit cast to `void**`
- PR #473 Added missing <random> include
- PR #478 CSV Reader: Add api support for auto column detection, header, mangle_dupe_cols, usecols
- PR #495 Updated README to correct where cffi pytest should be executed
- PR #501 Fix the intermittent segfault caused by the `thousands` and `compression` parameters in the csv reader
- PR #502 Simplify Dockerfile for local dev, eliminate old conda/pip envs
- PR #512 fix bug for `on` parameter in `DataFrame.merge` to allow for None or single column name
- PR #511 Updated python/cudf/bindings/join.pyx to fix cudf merge printing out dtypes
- PR #513 `.gitignore` tweaks
- PR #521 Add `assert_eq` function for testing
- PR #537 Fix CMAKE_CUDA_STANDARD_REQURIED typo in CMakeLists.txt
- PR #447 Fix silent failure in initializing DataFrame from generator
- PR #545 Temporarily disable csv reader thousands test to prevent segfault (test re-enabled in PR #501)
- PR #559 Fix Assertion error while using `applymap` to change the output dtype
- PR #575 Update `print_env.sh` script to better handle missing commands
- PR #612 Prevent an exception from occuring with true division on integer series.
- PR #630 Fix deprecation warning for `pd.core.common.is_categorical_dtype`
- PR #622 Fix Series.append() behaviour when appending values with different numeric dtype
- PR #603 Fix error while creating an empty column using None.
- PR #673 Fix array of strings not being caught in from_pandas
- PR #644 Fix return type and column support of dataframe.quantile()
- PR #634 Fix create `DataFrame.from_pandas()` with numeric column names
- PR #654 Add resolution check for GDF_TIMESTAMP in Join
- PR #648 Enforce one-to-one copy required when using `numba>=0.42.0`
- PR #645 Fix cmake build type handling not setting debug options when CMAKE_BUILD_TYPE=="Debug"
- PR #669 Fix GIL deadlock when launching multiple python threads that make Cython calls
- PR #665 Reworked the hash map to add a way to report the destination partition for a key
- PR #670 CMAKE: Fix env include path taking precedence over libcudf source headers
- PR #674 Check for gdf supported column types
- PR #677 Fix 'gdf_csv_test_Dates' gtest failure due to missing nrows parameter
- PR #604 Fix the parsing errors while reading a csv file using `sep` instead of `delimiter`.
- PR #686 Fix converting nulls to NaT values when converting Series to Pandas/Numpy
- PR #689 CSV Reader: Fix behavior with skiprows+header to match pandas implementation
- PR #691 Fixes Join on empty input DFs
- PR #706 CSV Reader: Fix broken dtype inference when whitespace is in data
- PR #717 CSV reader: fix behavior when parsing a csv file with no data rows
- PR #724 CSV Reader: fix build issue due to parameter type mismatch in a std::max call
- PR #734 Prevents reading undefined memory in gpu_expand_mask_bits numba kernel
- PR #747 CSV Reader: fix an issue where CUDA allocations fail with some large input files
- PR #750 Fix race condition for handling NVStrings in CMake
- PR #719 Fix merge column ordering
- PR #770 Fix issue where RMM submodule pointed to wrong branch and pin other to correct branches
- PR #778 Fix hard coded ABI off setting
- PR #784 Update RMM submodule commit-ish and pip paths
- PR #794 Update `rmm::exec_policy` usage to fix segmentation faults when used as temprory allocator.
- PR #800 Point git submodules to branches of forks instead of exact commits


# cuDF 0.4.0 (05 Dec 2018)

## New Features

- PR #398 add pandas-compatible `DataFrame.shape()` and `Series.shape()`
- PR #394 New documentation feature "10 Minutes to cuDF"
- PR #361 CSV Reader: Add support for strings with delimiters

## Improvements

 - PR #436 Improvements for type_dispatcher and wrapper structs
 - PR #429 Add CHANGELOG.md (this file)
 - PR #266 use faster CUDA-accelerated DataFrame column/Series concatenation.
 - PR #379 new C++ `type_dispatcher` reduces code complexity in supporting many data types.
 - PR #349 Improve performance for creating columns from memoryview objects
 - PR #445 Update reductions to use type_dispatcher. Adds integer types support to sum_of_squares.
 - PR #448 Improve installation instructions in README.md
 - PR #456 Change default CMake build to Release, and added option for disabling compilation of tests

## Bug Fixes

 - PR #444 Fix csv_test CUDA too many resources requested fail.
 - PR #396 added missing output buffer in validity tests for groupbys.
 - PR #408 Dockerfile updates for source reorganization
 - PR #437 Add cffi to Dockerfile conda env, fixes "cannot import name 'librmm'"
 - PR #417 Fix `map_test` failure with CUDA 10
 - PR #414 Fix CMake installation include file paths
 - PR #418 Properly cast string dtypes to programmatic dtypes when instantiating columns
 - PR #427 Fix and tests for Concatenation illegal memory access with nulls


# cuDF 0.3.0 (23 Nov 2018)

## New Features

 - PR #336 CSV Reader string support

## Improvements

 - PR #354 source code refactored for better organization. CMake build system overhaul. Beginning of transition to Cython bindings.
 - PR #290 Add support for typecasting to/from datetime dtype
 - PR #323 Add handling pyarrow boolean arrays in input/out, add tests
 - PR #325 GDF_VALIDITY_UNSUPPORTED now returned for algorithms that don't support non-empty valid bitmasks
 - PR #381 Faster InputTooLarge Join test completes in ms rather than minutes.
 - PR #373 .gitignore improvements
 - PR #367 Doc cleanup & examples for DataFrame methods
 - PR #333 Add Rapids Memory Manager documentation
 - PR #321 Rapids Memory Manager adds file/line location logging and convenience macros
 - PR #334 Implement DataFrame `__copy__` and `__deepcopy__`
 - PR #271 Add NVTX ranges to pygdf
 - PR #311 Document system requirements for conda install

## Bug Fixes

 - PR #337 Retain index on `scale()` function
 - PR #344 Fix test failure due to PyArrow 0.11 Boolean handling
 - PR #364 Remove noexcept from managed_allocator;  CMakeLists fix for NVstrings
 - PR #357 Fix bug that made all series be considered booleans for indexing
 - PR #351 replace conda env configuration for developers
 - PRs #346 #360 Fix CSV reading of negative numbers
 - PR #342 Fix CMake to use conda-installed nvstrings
 - PR #341 Preserve categorical dtype after groupby aggregations
 - PR #315 ReadTheDocs build update to fix missing libcuda.so
 - PR #320 FIX out-of-bounds access error in reductions.cu
 - PR #319 Fix out-of-bounds memory access in libcudf count_valid_bits
 - PR #303 Fix printing empty dataframe


# cuDF 0.2.0 and cuDF 0.1.0

These were initial releases of cuDF based on previously separate pyGDF and libGDF libraries.<|MERGE_RESOLUTION|>--- conflicted
+++ resolved
@@ -86,11 +86,8 @@
 - PR #3217 Port NVStrings upper and lower case conversion functions
 - PR #3231 Add `column::release()` to give up ownership of contents.
 - PR #3157 Use enum class rather than enum for mask_allocation_policy
-<<<<<<< HEAD
 - PR #3232 Port NVStrings datetime conversion to cudf strings column
-=======
 - PR #3237 Define and implement new transform APIs
->>>>>>> 1a16dec1
 - PR #3245 Move binaryop files to legacy
 - PR #3241 Move stream_compaction files to legacy
 - PR #3166 Move reductions to legacy
