/*
 * Copyright (c) 2019-2021, NVIDIA CORPORATION.
 *
 * Licensed under the Apache License, Version 2.0 (the "License");
 * you may not use this file except in compliance with the License.
 * You may obtain a copy of the License at
 *
 *     http://www.apache.org/licenses/LICENSE-2.0
 *
 * Unless required by applicable law or agreed to in writing, software
 * distributed under the License is distributed on an "AS IS" BASIS,
 * WITHOUT WARRANTIES OR CONDITIONS OF ANY KIND, either express or implied.
 * See the License for the specific language governing permissions and
 * limitations under the License.
 */
#pragma once

#include <cudf/hashing.hpp>

#include <rmm/cuda_stream_view.hpp>

#include <cstddef>
#include <functional>

namespace cudf {
namespace detail {

/**
 * @copydoc cudf::hash
 *
 * @param stream CUDA stream used for device memory operations and kernel launches.
 */
std::unique_ptr<column> hash(
  table_view const& input,
  hash_id hash_function                        = hash_id::HASH_MURMUR3,
  cudf::host_span<uint32_t const> initial_hash = {},
  uint32_t seed                                = 0,
  rmm::cuda_stream_view stream                 = rmm::cuda_stream_default,
  rmm::mr::device_memory_resource* mr          = rmm::mr::get_current_device_resource());

std::unique_ptr<column> murmur_hash3_32(
  table_view const& input,
  cudf::host_span<uint32_t const> initial_hash = {},
  rmm::cuda_stream_view stream                 = rmm::cuda_stream_default,
  rmm::mr::device_memory_resource* mr          = rmm::mr::get_current_device_resource());

std::unique_ptr<column> md5_hash(
  table_view const& input,
  rmm::cuda_stream_view stream        = rmm::cuda_stream_default,
  rmm::mr::device_memory_resource* mr = rmm::mr::get_current_device_resource());

template <template <typename> class hash_function>
std::unique_ptr<column> serial_murmur_hash3_32(
  table_view const& input,
  uint32_t seed                       = 0,
  rmm::cuda_stream_view stream        = rmm::cuda_stream_default,
  rmm::mr::device_memory_resource* mr = rmm::mr::get_current_device_resource());

<<<<<<< HEAD
std::unique_ptr<column> sha1_hash(
  table_view const& input,
  rmm::cuda_stream_view stream        = rmm::cuda_stream_default,
  rmm::mr::device_memory_resource* mr = rmm::mr::get_current_device_resource());

std::unique_ptr<column> sha224_hash(
  table_view const& input,
  rmm::cuda_stream_view stream        = rmm::cuda_stream_default,
  rmm::mr::device_memory_resource* mr = rmm::mr::get_current_device_resource());

std::unique_ptr<column> sha256_hash(
  table_view const& input,
  rmm::cuda_stream_view stream        = rmm::cuda_stream_default,
  rmm::mr::device_memory_resource* mr = rmm::mr::get_current_device_resource());

std::unique_ptr<column> sha384_hash(
  table_view const& input,
  rmm::cuda_stream_view stream        = rmm::cuda_stream_default,
  rmm::mr::device_memory_resource* mr = rmm::mr::get_current_device_resource());

std::unique_ptr<column> sha512_hash(
  table_view const& input,
  rmm::cuda_stream_view stream        = rmm::cuda_stream_default,
  rmm::mr::device_memory_resource* mr = rmm::mr::get_current_device_resource());

=======
/* Copyright 2005-2014 Daniel James.
 *
 * Use, modification and distribution is subject to the Boost Software
 * License, Version 1.0. (See accompanying file LICENSE_1_0.txt or copy at
 * http://www.boost.org/LICENSE_1_0.txt)
 */
/**
 * @brief Combines two hashed values into a single hashed value.
 *
 * Adapted from Boost hash_combine function, modified for 64-bit
 * https://www.boost.org/doc/libs/1_35_0/doc/html/boost/hash_combine_id241013.html
 *
 * @param lhs The first hashed value
 * @param rhs The second hashed value
 * @return Combined hash value
 */
constexpr std::size_t hash_combine(std::size_t lhs, std::size_t rhs)
{
  lhs ^= rhs + 0x9e3779b97f4a7c15 + (lhs << 6) + (lhs >> 2);
  return lhs;
}
>>>>>>> d68e626d
}  // namespace detail
}  // namespace cudf

// specialization of std::hash for cudf::data_type
namespace std {
template <>
struct hash<cudf::data_type> {
  std::size_t operator()(cudf::data_type const& type) const noexcept
  {
    return cudf::detail::hash_combine(std::hash<int32_t>{}(static_cast<int32_t>(type.id())),
                                      std::hash<int32_t>{}(type.scale()));
  }
};
}  // namespace std<|MERGE_RESOLUTION|>--- conflicted
+++ resolved
@@ -56,7 +56,6 @@
   rmm::cuda_stream_view stream        = rmm::cuda_stream_default,
   rmm::mr::device_memory_resource* mr = rmm::mr::get_current_device_resource());
 
-<<<<<<< HEAD
 std::unique_ptr<column> sha1_hash(
   table_view const& input,
   rmm::cuda_stream_view stream        = rmm::cuda_stream_default,
@@ -82,7 +81,6 @@
   rmm::cuda_stream_view stream        = rmm::cuda_stream_default,
   rmm::mr::device_memory_resource* mr = rmm::mr::get_current_device_resource());
 
-=======
 /* Copyright 2005-2014 Daniel James.
  *
  * Use, modification and distribution is subject to the Boost Software
@@ -104,7 +102,6 @@
   lhs ^= rhs + 0x9e3779b97f4a7c15 + (lhs << 6) + (lhs >> 2);
   return lhs;
 }
->>>>>>> d68e626d
 }  // namespace detail
 }  // namespace cudf
 
