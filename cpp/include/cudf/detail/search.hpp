/*
 * Copyright (c) 2020, NVIDIA CORPORATION.
 *
 * Licensed under the Apache License, Version 2.0 (the "License");
 * you may not use this file except in compliance with the License.
 * You may obtain a copy of the License at
 *
 *     http://www.apache.org/licenses/LICENSE-2.0
 *
 * Unless required by applicable law or agreed to in writing, software
 * distributed under the License is distributed on an "AS IS" BASIS,
 * WITHOUT WARRANTIES OR CONDITIONS OF ANY KIND, either express or implied.
 * See the License for the specific language governing permissions and
 * limitations under the License.
 */

#pragma once

#include <cudf/column/column.hpp>
#include <cudf/scalar/scalar.hpp>
#include <cudf/table/table.hpp>
#include <cudf/types.hpp>

#include <vector>

namespace cudf {
namespace experimental {
namespace detail {
/**
 * @copydoc cudf::experimental::lower_bound
 *
<<<<<<< HEAD
 * For each row v in @p values, find the first index in @p t where
 *  inserting the row will maintain the sort order of @p t
 *
 * Example:
 *
 *  Single column:
 *      idx      0   1   2   3   4
 *   column = { 10, 20, 20, 30, 50 }
 *   values = { 20 }
 *   result = {  1 }
 *
 *  Multi Column:
 *      idx        0    1    2    3    4
 *   t      = {{  10,  20,  20,  20,  20 },
 *             { 5.0,  .5,  .5,  .7,  .7 },
 *             {  90,  77,  78,  61,  61 }}
 *   values = {{ 20 },
 *             { .7 },
 *             { 61 }}
 *   result =  {  3 }
 *
 * @param t               Table to search
 * @param values          Find insert locations for these values
 * @param column_order    Vector of column sort order
 * @param null_precedence Vector of null_precedence enums values
 * @param mr              Device memory resource used to allocate the returned column
 * @param stream          Stream to use for any kernel launches.
 * @return std::unique_ptr<column> A non-nullable column of cudf::size_type elements
 * containing the insertion points.
=======
 * @param stream Stream to use for any kernel launches.
>>>>>>> e8c35524
 */
std::unique_ptr<column> lower_bound(
  table_view const& t,
  table_view const& values,
  std::vector<order> const& column_order,
  std::vector<null_order> const& null_precedence,
  rmm::mr::device_memory_resource* mr = rmm::mr::get_default_resource(),
  cudaStream_t steam                  = 0);

/**
 * @copydoc cudf::experimental::upper_bound
 *
<<<<<<< HEAD
 *  Multi Column:
 *      idx        0    1    2    3    4
 *   t      = {{  10,  20,  20,  20,  20 },
 *             { 5.0,  .5,  .5,  .7,  .7 },
 *             {  90,  77,  78,  61,  61 }}
 *   values = {{ 20 },
 *             { .7 },
 *             { 61 }}
 *   result =  {  5  }
 * @endcode
 *
 * @param column          Table to search
 * @param values          Find insert locations for these values
 * @param column_order    Vector of column sort order
 * @param null_precedence Vector of null_precedence enums values
 * @param mr              Device memory resource used to allocate the returned column
 * @param stream          Stream to use for any kernel launches.
 * @return std::unique_ptr<column> A non-nullable column of cudf::size_type elements
 * containing the insertion points.
=======
 * @param stream Stream to use for any kernel launches.
>>>>>>> e8c35524
 */
std::unique_ptr<column> upper_bound(
  table_view const& t,
  table_view const& values,
  std::vector<order> const& column_order,
  std::vector<null_order> const& null_precedence,
  rmm::mr::device_memory_resource* mr = rmm::mr::get_default_resource(),
  cudaStream_t stream                 = 0);

/**
 * @copydoc cudf::experimental::contains(column_view const&, scalar const&,
 *                                       rmm::mr::device_memory_resource*)
 *
<<<<<<< HEAD
 * @code{.pseudo}
 *  Single Column:
 *      idx      0   1   2   3   4
 *      col = { 10, 20, 20, 30, 50 }
 *  Scalar:
 *   value = { 20 }
 *   result = true
 * @endcode
 *
 * @param col      A column object
 * @param value    A scalar value to search for in `col`
 * @param mr       Device memory resource used to allocate the returned column
 * @param stream   Stream to use for any kernel launches.
 * @return bool    If `value` is found in `column` true, else false.
=======
 * @param stream Stream to use for any kernel launches.
>>>>>>> e8c35524
 */
bool contains(column_view const& col,
              scalar const& value,
              rmm::mr::device_memory_resource* mr = rmm::mr::get_default_resource(),
              cudaStream_t stream                 = 0);

/**
 * @copydoc cudf::experimental::contains(column_view const&, column_view const&,
 *                                       rmm::mr::device_memory_resource*)
 *
<<<<<<< HEAD
 * @param haystack  A column object
 * @param needles   A column of values to search for in `col`
 * @param mr        Device memory resource used to allocate the returned column
 * @param stream    Stream to use for any kernel launches.
 * @return std::unique_ptr<column> A column of bool elements containing
 * true if the corresponding entry in haystack is contained in needles and false
 * if it is not.
=======
 * @param stream Stream to use for any kernel launches.
>>>>>>> e8c35524
 */
std::unique_ptr<column> contains(
  column_view const& haystack,
  column_view const& needles,
  rmm::mr::device_memory_resource* mr = rmm::mr::get_default_resource(),
  cudaStream_t stream                 = 0);

}  // namespace detail
}  // namespace experimental
}  // namespace cudf<|MERGE_RESOLUTION|>--- conflicted
+++ resolved
@@ -29,39 +29,7 @@
 /**
  * @copydoc cudf::experimental::lower_bound
  *
-<<<<<<< HEAD
- * For each row v in @p values, find the first index in @p t where
- *  inserting the row will maintain the sort order of @p t
- *
- * Example:
- *
- *  Single column:
- *      idx      0   1   2   3   4
- *   column = { 10, 20, 20, 30, 50 }
- *   values = { 20 }
- *   result = {  1 }
- *
- *  Multi Column:
- *      idx        0    1    2    3    4
- *   t      = {{  10,  20,  20,  20,  20 },
- *             { 5.0,  .5,  .5,  .7,  .7 },
- *             {  90,  77,  78,  61,  61 }}
- *   values = {{ 20 },
- *             { .7 },
- *             { 61 }}
- *   result =  {  3 }
- *
- * @param t               Table to search
- * @param values          Find insert locations for these values
- * @param column_order    Vector of column sort order
- * @param null_precedence Vector of null_precedence enums values
- * @param mr              Device memory resource used to allocate the returned column
- * @param stream          Stream to use for any kernel launches.
- * @return std::unique_ptr<column> A non-nullable column of cudf::size_type elements
- * containing the insertion points.
-=======
  * @param stream Stream to use for any kernel launches.
->>>>>>> e8c35524
  */
 std::unique_ptr<column> lower_bound(
   table_view const& t,
@@ -74,29 +42,7 @@
 /**
  * @copydoc cudf::experimental::upper_bound
  *
-<<<<<<< HEAD
- *  Multi Column:
- *      idx        0    1    2    3    4
- *   t      = {{  10,  20,  20,  20,  20 },
- *             { 5.0,  .5,  .5,  .7,  .7 },
- *             {  90,  77,  78,  61,  61 }}
- *   values = {{ 20 },
- *             { .7 },
- *             { 61 }}
- *   result =  {  5  }
- * @endcode
- *
- * @param column          Table to search
- * @param values          Find insert locations for these values
- * @param column_order    Vector of column sort order
- * @param null_precedence Vector of null_precedence enums values
- * @param mr              Device memory resource used to allocate the returned column
- * @param stream          Stream to use for any kernel launches.
- * @return std::unique_ptr<column> A non-nullable column of cudf::size_type elements
- * containing the insertion points.
-=======
  * @param stream Stream to use for any kernel launches.
->>>>>>> e8c35524
  */
 std::unique_ptr<column> upper_bound(
   table_view const& t,
@@ -110,24 +56,7 @@
  * @copydoc cudf::experimental::contains(column_view const&, scalar const&,
  *                                       rmm::mr::device_memory_resource*)
  *
-<<<<<<< HEAD
- * @code{.pseudo}
- *  Single Column:
- *      idx      0   1   2   3   4
- *      col = { 10, 20, 20, 30, 50 }
- *  Scalar:
- *   value = { 20 }
- *   result = true
- * @endcode
- *
- * @param col      A column object
- * @param value    A scalar value to search for in `col`
- * @param mr       Device memory resource used to allocate the returned column
- * @param stream   Stream to use for any kernel launches.
- * @return bool    If `value` is found in `column` true, else false.
-=======
  * @param stream Stream to use for any kernel launches.
->>>>>>> e8c35524
  */
 bool contains(column_view const& col,
               scalar const& value,
@@ -138,17 +67,7 @@
  * @copydoc cudf::experimental::contains(column_view const&, column_view const&,
  *                                       rmm::mr::device_memory_resource*)
  *
-<<<<<<< HEAD
- * @param haystack  A column object
- * @param needles   A column of values to search for in `col`
- * @param mr        Device memory resource used to allocate the returned column
- * @param stream    Stream to use for any kernel launches.
- * @return std::unique_ptr<column> A column of bool elements containing
- * true if the corresponding entry in haystack is contained in needles and false
- * if it is not.
-=======
  * @param stream Stream to use for any kernel launches.
->>>>>>> e8c35524
  */
 std::unique_ptr<column> contains(
   column_view const& haystack,
