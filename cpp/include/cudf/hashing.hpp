/*
 * Copyright (c) 2019-2022, NVIDIA CORPORATION.
 *
 * Licensed under the Apache License, Version 2.0 (the "License");
 * you may not use this file except in compliance with the License.
 * You may obtain a copy of the License at
 *
 *     http://www.apache.org/licenses/LICENSE-2.0
 *
 * Unless required by applicable law or agreed to in writing, software
 * distributed under the License is distributed on an "AS IS" BASIS,
 * WITHOUT WARRANTIES OR CONDITIONS OF ANY KIND, either express or implied.
 * See the License for the specific language governing permissions and
 * limitations under the License.
 */
#pragma once

#include <cudf/table/table.hpp>
#include <cudf/table/table_view.hpp>

#include <rmm/mr/device/per_device_resource.hpp>

namespace cudf {

using hash_value_type = uint32_t;  ///< Type of hash value

/**
 * @addtogroup column_hash
 * @{
 * @file
 */

/**
 *  @brief Identifies the hash function to be used
 */
enum class hash_id {
<<<<<<< HEAD
  HASH_IDENTITY = 0,    ///< Identity hash function that simply returns the key to be hashed
  HASH_MURMUR3,         ///< Murmur3 hash function
  HASH_SERIAL_MURMUR3,  ///< Serial Murmur3 hash function
  HASH_SPARK_MURMUR3,   ///< Spark Murmur3 hash function
  HASH_MD5,             ///< MD5 hash function
  HASH_SHA1,            ///< SHA-1 hash function
  HASH_SHA224,          ///< SHA-224 hash function
  HASH_SHA256,          ///< SHA-256 hash function
  HASH_SHA384,          ///< SHA-384 hash function
  HASH_SHA512           ///< SHA-512 hash function
=======
  HASH_IDENTITY = 0,   ///< Identity hash function that simply returns the key to be hashed
  HASH_MURMUR3,        ///< Murmur3 hash function
  HASH_SPARK_MURMUR3,  ///< Spark Murmur3 hash function
  HASH_MD5             ///< MD5 hash function
>>>>>>> fd488cd8
};

/**
 * @brief The default seed value for hash functions
 */
static constexpr uint32_t DEFAULT_HASH_SEED = 0;

/**
 * @brief Computes the hash value of each row in the input set of columns.
 *
 * @param input The table of columns to hash
 * @param hash_function The hash function enum to use
 * @param seed Optional seed value to use for the hash function
 * @param mr Device memory resource used to allocate the returned column's device memory
 *
 * @returns A column where each row is the hash of a column from the input
 */
std::unique_ptr<column> hash(
  table_view const& input,
  hash_id hash_function               = hash_id::HASH_MURMUR3,
  uint32_t seed                       = DEFAULT_HASH_SEED,
  rmm::mr::device_memory_resource* mr = rmm::mr::get_current_device_resource());

/** @} */  // end of group
}  // namespace cudf<|MERGE_RESOLUTION|>--- conflicted
+++ resolved
@@ -34,23 +34,15 @@
  *  @brief Identifies the hash function to be used
  */
 enum class hash_id {
-<<<<<<< HEAD
-  HASH_IDENTITY = 0,    ///< Identity hash function that simply returns the key to be hashed
-  HASH_MURMUR3,         ///< Murmur3 hash function
-  HASH_SERIAL_MURMUR3,  ///< Serial Murmur3 hash function
-  HASH_SPARK_MURMUR3,   ///< Spark Murmur3 hash function
-  HASH_MD5,             ///< MD5 hash function
-  HASH_SHA1,            ///< SHA-1 hash function
-  HASH_SHA224,          ///< SHA-224 hash function
-  HASH_SHA256,          ///< SHA-256 hash function
-  HASH_SHA384,          ///< SHA-384 hash function
-  HASH_SHA512           ///< SHA-512 hash function
-=======
   HASH_IDENTITY = 0,   ///< Identity hash function that simply returns the key to be hashed
   HASH_MURMUR3,        ///< Murmur3 hash function
   HASH_SPARK_MURMUR3,  ///< Spark Murmur3 hash function
-  HASH_MD5             ///< MD5 hash function
->>>>>>> fd488cd8
+  HASH_MD5,            ///< MD5 hash function
+  HASH_SHA1,           ///< SHA-1 hash function
+  HASH_SHA224,         ///< SHA-224 hash function
+  HASH_SHA256,         ///< SHA-256 hash function
+  HASH_SHA384,         ///< SHA-384 hash function
+  HASH_SHA512          ///< SHA-512 hash function
 };
 
 /**
