--- conflicted
+++ resolved
@@ -67,9 +67,9 @@
         bool allocate_bitmasks = false, cudaStream_t stream = 0)
       : _num_columns{static_cast<gdf_size_type>(dtypes.size())},
         _num_rows{num_rows} {
-    columns = new gdf_column*[_num_columns];
+    _columns = new gdf_column*[_num_columns];
     std::transform(
-        columns, columns + _num_columns, dtypes.begin(), columns,
+        _columns, _columns + _num_columns, dtypes.begin(), _columns,
         [num_rows, allocate_bitmasks, stream](gdf_column*& col,
                                               gdf_dtype dtype) {
           col = new gdf_column;
@@ -94,15 +94,6 @@
           }
           return col;
         });
-<<<<<<< HEAD
-
-    _columns = new gdf_column*[_num_columns];
-
-    for (gdf_size_type i = 0; i < _num_columns; ++i) {
-      _columns[i] = &new_columns[i];
-    }
-=======
->>>>>>> f54a5ca6
   }
 
   table() = default;
