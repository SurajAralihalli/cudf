--- conflicted
+++ resolved
@@ -411,13 +411,6 @@
                                         d_tree.node_categories.end(),
                                         node_t::NC_FN);
 
-<<<<<<< HEAD
-  constexpr size_type empty_node_index_sentinel = -1;
-  hash_map_type key_map{compute_hash_table_size(num_fields, 40),  // 40% occupancy in hash map
-                        cuco::empty_key{empty_node_index_sentinel},
-                        cuco::empty_value{empty_node_index_sentinel},
-                        hash_table_allocator_type{default_allocator<char>{}, stream},
-                        stream.value()};
   auto const d_hasher = cuda::proclaim_return_type<
     typename cudf::hashing::detail::default_hash<cudf::string_view>::result_type>(
     [d_input          = d_input.data(),
@@ -427,15 +420,6 @@
         d_input + node_range_begin[node_id], node_range_end[node_id] - node_range_begin[node_id]);
       return cudf::hashing::detail::default_hash<cudf::string_view>{}(field_name);
     });
-=======
-  auto const d_hasher = [d_input          = d_input.data(),
-                         node_range_begin = d_tree.node_range_begin.data(),
-                         node_range_end   = d_tree.node_range_end.data()] __device__(auto node_id) {
-    auto const field_name = cudf::string_view(d_input + node_range_begin[node_id],
-                                              node_range_end[node_id] - node_range_begin[node_id]);
-    return cudf::hashing::detail::default_hash<cudf::string_view>{}(field_name);
-  };
->>>>>>> 14522003
   auto const d_equal = [d_input          = d_input.data(),
                         node_range_begin = d_tree.node_range_begin.data(),
                         node_range_end   = d_tree.node_range_end.data()] __device__(auto node_id1,
@@ -448,14 +432,7 @@
   };
   // key-value pairs: uses node_id itself as node_type. (unique node_id for a field name due to
   // hashing)
-<<<<<<< HEAD
-  auto const iter = cudf::detail::make_counting_transform_iterator(
-    0, cuda::proclaim_return_type<cuco::pair<size_type, size_type>>([] __device__(size_type i) {
-      return cuco::pair(i, i);
-    }));
-=======
   auto const iter = thrust::make_counting_iterator<size_type>(0);
->>>>>>> 14522003
 
   auto const is_field_name_node = [node_categories =
                                      d_tree.node_categories.data()] __device__(auto node_id) {
