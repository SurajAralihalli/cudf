/*
 * Copyright (c) 2019, NVIDIA CORPORATION.
 *
 * Licensed under the Apache License, Version 2.0 (the "License");
 * you may not use this file except in compliance with the License.
 * You may obtain a copy of the License at
 *
 *     http://www.apache.org/licenses/LICENSE-2.0
 *
 * Unless required by applicable law or agreed to in writing, software
 * distributed under the License is distributed on an "AS IS" BASIS,
 * WITHOUT WARRANTIES OR CONDITIONS OF ANY KIND, either express or implied.
 * See the License for the specific language governing permissions and
 * limitations under the License.
 */

#include <algorithm>
#include <cmath>
#include <ctgmath>
#include <cudf/copying.hpp>
#include <cudf/stream_compaction.hpp>
#include <cudf/table/table.hpp>
#include <cudf/table/table_view.hpp>
#include <cudf/types.hpp>
#include <tests/utilities/base_fixture.hpp>
#include <tests/utilities/column_utilities.hpp>
#include <tests/utilities/column_wrapper.hpp>
#include <tests/utilities/table_utilities.hpp>
#include <tests/utilities/type_lists.hpp>

using cudf::include_nulls;
template <typename T>
struct UniqueCountCommon : public cudf::test::BaseFixture {
};

TYPED_TEST_CASE(UniqueCountCommon, cudf::test::NumericTypes);

TYPED_TEST(UniqueCountCommon, NoNull)
{
  using T = TypeParam;

  std::vector<T> input = cudf::test::make_type_param_vector<T>(
    {1, 3, 3, 4, 31, 1, 8, 2, 0, 4, 1, 4, 10, 40, 31, 42, 0, 42, 8, 5, 4});

  cudf::test::fixed_width_column_wrapper<T> input_col(input.begin(), input.end());

<<<<<<< HEAD
    cudf::size_type expected = std::set<double>( input.begin(), input.end() ).size();
    EXPECT_EQ(expected, cudf::experimental::unique_count(input_col, include_nulls::YES, false));
=======
  cudf::size_type expected = std::set<double>(input.begin(), input.end()).size();
  EXPECT_EQ(expected, cudf::experimental::unique_count(input_col, false, false));
>>>>>>> f8d6d9b9
}

struct UniqueCount : public cudf::test::BaseFixture {
};

TEST_F(UniqueCount, WithNull)
{
  using T = int32_t;

  // Considering 70 as null
  std::vector<T> input = {1, 3, 3, 70, 31, 1, 8, 2, 0, 70, 1, 70, 10, 40, 31, 42, 0, 42, 8, 5, 70};
  std::vector<cudf::size_type> valid = {1, 1, 1, 0, 1, 1, 1, 1, 1, 0, 1,
                                        0, 1, 1, 1, 1, 1, 1, 1, 1, 0};

  cudf::test::fixed_width_column_wrapper<T> input_col(input.begin(), input.end(), valid.begin());

<<<<<<< HEAD
    cudf::size_type expected = std::set<double>( input.begin(), input.end() ).size();
    EXPECT_EQ(expected, cudf::experimental::unique_count(input_col, include_nulls::YES, false));
=======
  cudf::size_type expected = std::set<double>(input.begin(), input.end()).size();
  EXPECT_EQ(expected, cudf::experimental::unique_count(input_col, false, false));
>>>>>>> f8d6d9b9
}

TEST_F(UniqueCount, IgnoringNull)
{
  using T = int32_t;

  // Considering 70 and 3 as null
  std::vector<T> input = {1, 3, 3, 70, 31, 1, 8, 2, 0, 70, 1, 70, 10, 40, 31, 42, 0, 42, 8, 5, 70};
  std::vector<cudf::size_type> valid = {1, 0, 0, 0, 1, 1, 1, 1, 1, 0, 1,
                                        0, 1, 1, 1, 1, 1, 1, 1, 1, 0};

  cudf::test::fixed_width_column_wrapper<T> input_col(input.begin(), input.end(), valid.begin());

<<<<<<< HEAD
    cudf::size_type expected = std::set<T>( input.begin(), input.end() ).size();
    // Removing 2 from expected to remove count for 70 and 3
    EXPECT_EQ(expected - 2, cudf::experimental::unique_count(input_col, include_nulls::NO, false));
=======
  cudf::size_type expected = std::set<T>(input.begin(), input.end()).size();
  // Removing 2 from expected to remove count for 70 and 3
  EXPECT_EQ(expected - 2, cudf::experimental::unique_count(input_col, true, false));
>>>>>>> f8d6d9b9
}

TEST_F(UniqueCount, WithNansAndNull)
{
  using T = float;

  std::vector<T> input               = {1,  3,  NAN, 70, 31,  1, 8,   2, 0, 70, 1,
                          70, 10, 40,  31, NAN, 0, NAN, 8, 5, 70};
  std::vector<cudf::size_type> valid = {1, 0, 0, 0, 1, 1, 1, 1, 1, 0, 1,
                                        0, 1, 1, 1, 1, 1, 1, 1, 1, 0};

  cudf::test::fixed_width_column_wrapper<T> input_col{input.begin(), input.end(), valid.begin()};

<<<<<<< HEAD
    cudf::size_type expected = std::set<T>( input.begin(), input.end() ).size();
    EXPECT_EQ(expected, cudf::experimental::unique_count(input_col, include_nulls::YES, false));
=======
  cudf::size_type expected = std::set<T>(input.begin(), input.end()).size();
  EXPECT_EQ(expected, cudf::experimental::unique_count(input_col, false, false));
>>>>>>> f8d6d9b9
}

TEST_F(UniqueCount, WithNansOnly)
{
  using T = float;

  std::vector<T> input               = {1, 3, NAN, 70, 31};
  std::vector<cudf::size_type> valid = {1, 1, 1, 1, 1};

  cudf::test::fixed_width_column_wrapper<T> input_col{input.begin(), input.end(), valid.begin()};

<<<<<<< HEAD
    cudf::size_type expected = 5;
    EXPECT_EQ(expected, cudf::experimental::unique_count(input_col, include_nulls::YES, false));
=======
  cudf::size_type expected = 5;
  EXPECT_EQ(expected, cudf::experimental::unique_count(input_col, false, false));
>>>>>>> f8d6d9b9
}

TEST_F(UniqueCount, NansAsNullWithNoNull)
{
  using T = float;

  std::vector<T> input               = {1, 3, NAN, 70, 31};
  std::vector<cudf::size_type> valid = {1, 1, 1, 1, 1};

  cudf::test::fixed_width_column_wrapper<T> input_col{input.begin(), input.end(), valid.begin()};

<<<<<<< HEAD
    cudf::size_type expected = 5;
    EXPECT_EQ(expected, cudf::experimental::unique_count(input_col, include_nulls::YES, true));
=======
  cudf::size_type expected = 5;
  EXPECT_EQ(expected, cudf::experimental::unique_count(input_col, false, true));
>>>>>>> f8d6d9b9
}

TEST_F(UniqueCount, NansAsNullWithNull)
{
  using T = float;

  std::vector<T> input               = {1, 3, NAN, 70, 31};
  std::vector<cudf::size_type> valid = {1, 1, 1, 0, 1};

  cudf::test::fixed_width_column_wrapper<T> input_col{input.begin(), input.end(), valid.begin()};

<<<<<<< HEAD
    cudf::size_type expected = 4;
    EXPECT_EQ(expected, cudf::experimental::unique_count(input_col, include_nulls::YES, true));
=======
  cudf::size_type expected = 4;
  EXPECT_EQ(expected, cudf::experimental::unique_count(input_col, false, true));
>>>>>>> f8d6d9b9
}

TEST_F(UniqueCount, NansAsNullWithIgnoreNull)
{
  using T = float;

  std::vector<T> input               = {1, 3, NAN, 70, 31};
  std::vector<cudf::size_type> valid = {1, 1, 1, 0, 1};

  cudf::test::fixed_width_column_wrapper<T> input_col{input.begin(), input.end(), valid.begin()};

<<<<<<< HEAD
    cudf::size_type expected = 3;
    EXPECT_EQ(expected, cudf::experimental::unique_count(input_col, include_nulls::NO, true));
=======
  cudf::size_type expected = 3;
  EXPECT_EQ(expected, cudf::experimental::unique_count(input_col, true, true));
>>>>>>> f8d6d9b9
}

TEST_F(UniqueCount, EmptyColumn)
{
  using T = float;

  cudf::test::fixed_width_column_wrapper<T> input_col{};

<<<<<<< HEAD
    cudf::size_type expected = 0;
    EXPECT_EQ(expected, cudf::experimental::unique_count(input_col, include_nulls::NO, true));
=======
  cudf::size_type expected = 0;
  EXPECT_EQ(expected, cudf::experimental::unique_count(input_col, true, true));
>>>>>>> f8d6d9b9
}

TEST_F(UniqueCount, StringColumnWithNull)
{
  cudf::test::strings_column_wrapper input_col{
    {"", "this", "is", "this", "This", "a", "column", "of", "the", "strings"},
    {1, 1, 1, 1, 1, 1, 1, 1, 0, 1}};

<<<<<<< HEAD
    cudf::size_type expected = (std::vector<std::string> {"", "this", "is", "This", "a", "column", "of", "strings"}).size();
    EXPECT_EQ(expected, cudf::experimental::unique_count(input_col, include_nulls::NO, false));
=======
  cudf::size_type expected =
    (std::vector<std::string>{"", "this", "is", "This", "a", "column", "of", "strings"}).size();
  EXPECT_EQ(expected, cudf::experimental::unique_count(input_col, true, false));
>>>>>>> f8d6d9b9
}

struct DropDuplicate : public cudf::test::BaseFixture {
};

TEST_F(DropDuplicate, NonNullTable)
{
  cudf::test::fixed_width_column_wrapper<int32_t> col1{{5, 4, 3, 5, 8, 5}};
  cudf::test::fixed_width_column_wrapper<float> col2{{4, 5, 3, 4, 9, 4}};
  cudf::test::fixed_width_column_wrapper<int32_t> col1_key{{20, 20, 20, 19, 21, 9}};
  cudf::test::fixed_width_column_wrapper<int32_t> col2_key{{19, 19, 20, 20, 9, 21}};

  cudf::table_view input{{col1, col2, col1_key, col2_key}};
  std::vector<cudf::size_type> keys{2, 3};

  // Keep first of duplicate
  // The expected table would be sorted in ascending order with respect to keys
  cudf::test::fixed_width_column_wrapper<int32_t> exp_col1_first{{5, 5, 5, 3, 8}};
  cudf::test::fixed_width_column_wrapper<float> exp_col2_first{{4, 4, 4, 3, 9}};
  cudf::test::fixed_width_column_wrapper<int32_t> exp_col1_key_first{{9, 19, 20, 20, 21}};
  cudf::test::fixed_width_column_wrapper<int32_t> exp_col2_key_first{{21, 20, 19, 20, 9}};
  cudf::table_view expected_first{
    {exp_col1_first, exp_col2_first, exp_col1_key_first, exp_col2_key_first}};

  auto got_first =
    drop_duplicates(input, keys, cudf::experimental::duplicate_keep_option::KEEP_FIRST);

  cudf::test::expect_tables_equal(expected_first, got_first->view());

  // keep last of duplicate
  cudf::test::fixed_width_column_wrapper<int32_t> exp_col1_last{{5, 5, 4, 3, 8}};
  cudf::test::fixed_width_column_wrapper<float> exp_col2_last{{4, 4, 5, 3, 9}};
  cudf::test::fixed_width_column_wrapper<int32_t> exp_col1_key_last{{9, 19, 20, 20, 21}};
  cudf::test::fixed_width_column_wrapper<int32_t> exp_col2_key_last{{21, 20, 19, 20, 9}};
  cudf::table_view expected_last{
    {exp_col1_last, exp_col2_last, exp_col1_key_last, exp_col2_key_last}};

  auto got_last =
    drop_duplicates(input, keys, cudf::experimental::duplicate_keep_option::KEEP_LAST);

  cudf::test::expect_tables_equal(expected_last, got_last->view());

  // Keep unique
  cudf::test::fixed_width_column_wrapper<int32_t> exp_col1_unique{{5, 5, 3, 8}};
  cudf::test::fixed_width_column_wrapper<float> exp_col2_unique{{4, 4, 3, 9}};
  cudf::test::fixed_width_column_wrapper<int32_t> exp_col1_key_unique{{9, 19, 20, 21}};
  cudf::test::fixed_width_column_wrapper<int32_t> exp_col2_key_unique{{21, 20, 20, 9}};
  cudf::table_view expected_unique{
    {exp_col1_unique, exp_col2_unique, exp_col1_key_unique, exp_col2_key_unique}};

  auto got_unique =
    drop_duplicates(input, keys, cudf::experimental::duplicate_keep_option::KEEP_NONE);

  cudf::test::expect_tables_equal(expected_unique, got_unique->view());
}

TEST_F(DropDuplicate, WithNull)
{
  cudf::test::fixed_width_column_wrapper<int32_t> col{{5, 4, 3, 5, 8, 1}, {1, 0, 1, 1, 1, 1}};
  cudf::test::fixed_width_column_wrapper<int32_t> key{{20, 20, 20, 19, 21, 19}, {1, 0, 0, 1, 1, 1}};
  cudf::table_view input{{col, key}};
  std::vector<cudf::size_type> keys{1};

  // Keep first of duplicate
  cudf::test::fixed_width_column_wrapper<int32_t> exp_col_first{{4, 5, 5, 8}, {0, 1, 1, 1}};
  cudf::test::fixed_width_column_wrapper<int32_t> exp_key_col_first{{20, 19, 20, 21}, {0, 1, 1, 1}};
  cudf::table_view expected_first{{exp_col_first, exp_key_col_first}};
  auto got_first =
    drop_duplicates(input, keys, cudf::experimental::duplicate_keep_option::KEEP_FIRST, true);

  cudf::test::expect_tables_equal(expected_first, got_first->view());

  // Keep last of duplicate
  cudf::test::fixed_width_column_wrapper<int32_t> exp_col_last{{3, 1, 5, 8}, {1, 1, 1, 1}};
  cudf::test::fixed_width_column_wrapper<int32_t> exp_key_col_last{{20, 19, 20, 21}, {0, 1, 1, 1}};
  cudf::table_view expected_last{{exp_col_last, exp_key_col_last}};
  auto got_last =
    drop_duplicates(input, keys, cudf::experimental::duplicate_keep_option::KEEP_LAST);

  cudf::test::expect_tables_equal(expected_last, got_last->view());

  // Keep unique of duplicate
  cudf::test::fixed_width_column_wrapper<int32_t> exp_col_unique{{5, 8}, {1, 1}};
  cudf::test::fixed_width_column_wrapper<int32_t> exp_key_col_unique{{20, 21}, {1, 1}};
  cudf::table_view expected_unique{{exp_col_unique, exp_key_col_unique}};
  auto got_unique =
    drop_duplicates(input, keys, cudf::experimental::duplicate_keep_option::KEEP_NONE);

  cudf::test::expect_tables_equal(expected_unique, got_unique->view());
}

TEST_F(DropDuplicate, StringKeyColumn)
{
  cudf::test::fixed_width_column_wrapper<int32_t> col{{5, 4, 3, 5, 8, 1}, {1, 0, 1, 1, 1, 1}};
  cudf::test::strings_column_wrapper key_col{{"all", "new", "all", "new", "the", "strings"},
                                             {1, 1, 1, 0, 1, 1}};
  cudf::table_view input{{col, key_col}};
  std::vector<cudf::size_type> keys{1};
  cudf::test::fixed_width_column_wrapper<int32_t> exp_col_last{{5, 3, 4, 1, 8}, {1, 1, 0, 1, 1}};
  cudf::test::strings_column_wrapper exp_key_col_last{{"new", "all", "new", "strings", "the"},
                                                      {0, 1, 1, 1, 1}};
  cudf::table_view expected_last{{exp_col_last, exp_key_col_last}};

  auto got_last =
    drop_duplicates(input, keys, cudf::experimental::duplicate_keep_option::KEEP_LAST);

  cudf::test::expect_tables_equal(expected_last, got_last->view());
}

TEST_F(DropDuplicate, EmptyInputTable)
{
  cudf::test::fixed_width_column_wrapper<int32_t> col(std::initializer_list<int32_t>{});
  cudf::table_view input{{col}};
  std::vector<cudf::size_type> keys{1, 2};

  auto got =
    drop_duplicates(input, keys, cudf::experimental::duplicate_keep_option::KEEP_FIRST, true);

  cudf::test::expect_tables_equal(input, got->view());
}

TEST_F(DropDuplicate, NoColumnInputTable)
{
  cudf::table_view input{std::vector<cudf::column_view>()};
  std::vector<cudf::size_type> keys{1, 2};

  auto got =
    drop_duplicates(input, keys, cudf::experimental::duplicate_keep_option::KEEP_FIRST, true);

  cudf::test::expect_tables_equal(input, got->view());
}

TEST_F(DropDuplicate, EmptyKeys)
{
  cudf::test::fixed_width_column_wrapper<int32_t> col{{5, 4, 3, 5, 8, 1}, {1, 0, 1, 1, 1, 1}};
  cudf::test::fixed_width_column_wrapper<int32_t> empty_col{};
  cudf::table_view input{{col}};
  std::vector<cudf::size_type> keys{};

  auto got =
    drop_duplicates(input, keys, cudf::experimental::duplicate_keep_option::KEEP_FIRST, true);

  cudf::test::expect_tables_equal(cudf::table_view{{empty_col}}, got->view());
}<|MERGE_RESOLUTION|>--- conflicted
+++ resolved
@@ -44,13 +44,8 @@
 
   cudf::test::fixed_width_column_wrapper<T> input_col(input.begin(), input.end());
 
-<<<<<<< HEAD
-    cudf::size_type expected = std::set<double>( input.begin(), input.end() ).size();
-    EXPECT_EQ(expected, cudf::experimental::unique_count(input_col, include_nulls::YES, false));
-=======
   cudf::size_type expected = std::set<double>(input.begin(), input.end()).size();
-  EXPECT_EQ(expected, cudf::experimental::unique_count(input_col, false, false));
->>>>>>> f8d6d9b9
+  EXPECT_EQ(expected, cudf::experimental::unique_count(input_col, include_nulls::YES, false));
 }
 
 struct UniqueCount : public cudf::test::BaseFixture {
@@ -67,13 +62,8 @@
 
   cudf::test::fixed_width_column_wrapper<T> input_col(input.begin(), input.end(), valid.begin());
 
-<<<<<<< HEAD
-    cudf::size_type expected = std::set<double>( input.begin(), input.end() ).size();
-    EXPECT_EQ(expected, cudf::experimental::unique_count(input_col, include_nulls::YES, false));
-=======
   cudf::size_type expected = std::set<double>(input.begin(), input.end()).size();
-  EXPECT_EQ(expected, cudf::experimental::unique_count(input_col, false, false));
->>>>>>> f8d6d9b9
+  EXPECT_EQ(expected, cudf::experimental::unique_count(input_col, include_nulls::YES, false));
 }
 
 TEST_F(UniqueCount, IgnoringNull)
@@ -87,15 +77,9 @@
 
   cudf::test::fixed_width_column_wrapper<T> input_col(input.begin(), input.end(), valid.begin());
 
-<<<<<<< HEAD
-    cudf::size_type expected = std::set<T>( input.begin(), input.end() ).size();
-    // Removing 2 from expected to remove count for 70 and 3
-    EXPECT_EQ(expected - 2, cudf::experimental::unique_count(input_col, include_nulls::NO, false));
-=======
   cudf::size_type expected = std::set<T>(input.begin(), input.end()).size();
   // Removing 2 from expected to remove count for 70 and 3
-  EXPECT_EQ(expected - 2, cudf::experimental::unique_count(input_col, true, false));
->>>>>>> f8d6d9b9
+  EXPECT_EQ(expected - 2, cudf::experimental::unique_count(input_col, include_nulls::NO, false));
 }
 
 TEST_F(UniqueCount, WithNansAndNull)
@@ -109,13 +93,8 @@
 
   cudf::test::fixed_width_column_wrapper<T> input_col{input.begin(), input.end(), valid.begin()};
 
-<<<<<<< HEAD
-    cudf::size_type expected = std::set<T>( input.begin(), input.end() ).size();
-    EXPECT_EQ(expected, cudf::experimental::unique_count(input_col, include_nulls::YES, false));
-=======
   cudf::size_type expected = std::set<T>(input.begin(), input.end()).size();
-  EXPECT_EQ(expected, cudf::experimental::unique_count(input_col, false, false));
->>>>>>> f8d6d9b9
+  EXPECT_EQ(expected, cudf::experimental::unique_count(input_col, include_nulls::YES, false));
 }
 
 TEST_F(UniqueCount, WithNansOnly)
@@ -127,13 +106,8 @@
 
   cudf::test::fixed_width_column_wrapper<T> input_col{input.begin(), input.end(), valid.begin()};
 
-<<<<<<< HEAD
-    cudf::size_type expected = 5;
-    EXPECT_EQ(expected, cudf::experimental::unique_count(input_col, include_nulls::YES, false));
-=======
   cudf::size_type expected = 5;
-  EXPECT_EQ(expected, cudf::experimental::unique_count(input_col, false, false));
->>>>>>> f8d6d9b9
+  EXPECT_EQ(expected, cudf::experimental::unique_count(input_col, include_nulls::YES, false));
 }
 
 TEST_F(UniqueCount, NansAsNullWithNoNull)
@@ -145,13 +119,8 @@
 
   cudf::test::fixed_width_column_wrapper<T> input_col{input.begin(), input.end(), valid.begin()};
 
-<<<<<<< HEAD
-    cudf::size_type expected = 5;
-    EXPECT_EQ(expected, cudf::experimental::unique_count(input_col, include_nulls::YES, true));
-=======
   cudf::size_type expected = 5;
-  EXPECT_EQ(expected, cudf::experimental::unique_count(input_col, false, true));
->>>>>>> f8d6d9b9
+  EXPECT_EQ(expected, cudf::experimental::unique_count(input_col, include_nulls::YES, true));
 }
 
 TEST_F(UniqueCount, NansAsNullWithNull)
@@ -163,13 +132,8 @@
 
   cudf::test::fixed_width_column_wrapper<T> input_col{input.begin(), input.end(), valid.begin()};
 
-<<<<<<< HEAD
-    cudf::size_type expected = 4;
-    EXPECT_EQ(expected, cudf::experimental::unique_count(input_col, include_nulls::YES, true));
-=======
   cudf::size_type expected = 4;
-  EXPECT_EQ(expected, cudf::experimental::unique_count(input_col, false, true));
->>>>>>> f8d6d9b9
+  EXPECT_EQ(expected, cudf::experimental::unique_count(input_col, include_nulls::YES, true));
 }
 
 TEST_F(UniqueCount, NansAsNullWithIgnoreNull)
@@ -181,13 +145,8 @@
 
   cudf::test::fixed_width_column_wrapper<T> input_col{input.begin(), input.end(), valid.begin()};
 
-<<<<<<< HEAD
-    cudf::size_type expected = 3;
-    EXPECT_EQ(expected, cudf::experimental::unique_count(input_col, include_nulls::NO, true));
-=======
   cudf::size_type expected = 3;
-  EXPECT_EQ(expected, cudf::experimental::unique_count(input_col, true, true));
->>>>>>> f8d6d9b9
+  EXPECT_EQ(expected, cudf::experimental::unique_count(input_col, include_nulls::NO, true));
 }
 
 TEST_F(UniqueCount, EmptyColumn)
@@ -196,13 +155,8 @@
 
   cudf::test::fixed_width_column_wrapper<T> input_col{};
 
-<<<<<<< HEAD
-    cudf::size_type expected = 0;
-    EXPECT_EQ(expected, cudf::experimental::unique_count(input_col, include_nulls::NO, true));
-=======
   cudf::size_type expected = 0;
-  EXPECT_EQ(expected, cudf::experimental::unique_count(input_col, true, true));
->>>>>>> f8d6d9b9
+  EXPECT_EQ(expected, cudf::experimental::unique_count(input_col, include_nulls::NO, true));
 }
 
 TEST_F(UniqueCount, StringColumnWithNull)
@@ -211,14 +165,9 @@
     {"", "this", "is", "this", "This", "a", "column", "of", "the", "strings"},
     {1, 1, 1, 1, 1, 1, 1, 1, 0, 1}};
 
-<<<<<<< HEAD
-    cudf::size_type expected = (std::vector<std::string> {"", "this", "is", "This", "a", "column", "of", "strings"}).size();
-    EXPECT_EQ(expected, cudf::experimental::unique_count(input_col, include_nulls::NO, false));
-=======
   cudf::size_type expected =
     (std::vector<std::string>{"", "this", "is", "This", "a", "column", "of", "strings"}).size();
-  EXPECT_EQ(expected, cudf::experimental::unique_count(input_col, true, false));
->>>>>>> f8d6d9b9
+  EXPECT_EQ(expected, cudf::experimental::unique_count(input_col, include_nulls::NO, false));
 }
 
 struct DropDuplicate : public cudf::test::BaseFixture {
