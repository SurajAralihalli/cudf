/*
 * Copyright (c) 2019-2024, NVIDIA CORPORATION.
 *
 * Licensed under the Apache License, Version 2.0 (the "License");
 * you may not use this file except in compliance with the License.
 * You may obtain a copy of the License at
 *
 *     http://www.apache.org/licenses/LICENSE-2.0
 *
 * Unless required by applicable law or agreed to in writing, software
 * distributed under the License is distributed on an "AS IS" BASIS,
 * WITHOUT WARRANTIES OR CONDITIONS OF ANY KIND, either express or implied.
 * See the License for the specific language governing permissions and
 * limitations under the License.
 */

#include "special_chars.h"

#include <cudf_test/base_fixture.hpp>
#include <cudf_test/column_utilities.hpp>
#include <cudf_test/column_wrapper.hpp>
#include <cudf_test/iterator_utilities.hpp>

#include <cudf/detail/utilities/vector_factories.hpp>
#include <cudf/strings/contains.hpp>
#include <cudf/strings/regex/regex_program.hpp>
#include <cudf/strings/strings_column_view.hpp>

#include <thrust/host_vector.h>
#include <thrust/iterator/counting_iterator.h>
#include <thrust/iterator/transform_iterator.h>

#include <algorithm>
#include <vector>

struct StringsContainsTests : public cudf::test::BaseFixture {};

TEST_F(StringsContainsTests, ContainsTest)
{
  std::vector<char const*> h_strings{"5",
                                     "hej",
                                     "\t \n",
                                     "12345",
                                     "\\",
                                     "d",
                                     "c:\\Tools",
                                     "+27",
                                     "1c2",
                                     "1C2",
                                     "0:00:0",
                                     "0:0:00",
                                     "00:0:0",
                                     "00:00:0",
                                     "00:0:00",
                                     "0:00:00",
                                     "00:00:00",
                                     "Hello world !",
                                     "Hello world!   ",
                                     "Hello worldcup  !",
                                     "0123456789",
                                     "1C2",
                                     "Xaa",
                                     "abcdefghxxx",
                                     "ABCDEFGH",
                                     "abcdefgh",
                                     "abc def",
                                     "abc\ndef",
                                     "aa\r\nbb\r\ncc\r\n\r\n",
                                     "abcabc",
                                     nullptr,
                                     ""};

  cudf::test::strings_column_wrapper strings(
    h_strings.begin(),
    h_strings.end(),
    thrust::make_transform_iterator(h_strings.begin(), [](auto str) { return str != nullptr; }));
  auto strings_view = cudf::strings_column_view(strings);

  std::vector<std::string> patterns{"\\d",
                                    "\\w+",
                                    "\\s",
                                    "\\S",
                                    "^.*\\\\.*$",
                                    "[1-5]+",
                                    "[a-h]+",
                                    "[A-H]+",
                                    "[a-h]*",
                                    "\n",
                                    "b.\\s*\n",
                                    ".*c",
                                    R"(\d\d:\d\d:\d\d)",
                                    R"(\d\d?:\d\d?:\d\d?)",
                                    "[Hh]ello [Ww]orld",
                                    "\\bworld\\b",
                                    ".*"};

  std::vector<bool> h_expecteds_std{
    // strings.size x patterns.size
    true,  false, false, true,  false, false, false, true,  true,  true,  true,  true,  true,
    true,  true,  true,  true,  false, false, false, true,  true,  false, false, false, false,
    false, false, false, false, false, false, true,  true,  false, true,  false, true,  true,
    true,  true,  true,  true,  true,  true,  true,  true,  true,  true,  true,  true,  true,
    true,  true,  true,  true,  true,  true,  true,  true,  true,  true,  false, false, false,
    false, true,  false, false, false, false, false, false, false, false, false, false, false,
    false, false, false, true,  true,  true,  false, false, false, false, false, false, true,
    true,  true,  false, false, false, true,  true,  false, true,  true,  true,  true,  true,
    true,  true,  true,  true,  true,  true,  true,  true,  true,  true,  true,  true,  true,
    true,  true,  true,  true,  true,  true,  true,  true,  true,  false, false, false, false,
    false, false, true,  false, true,  false, false, false, false, false, false, false, false,
    false, false, false, false, false, false, false, false, false, false, false, false, false,
    false, false, false, false, true,  false, false, true,  false, false, false, true,  true,
    true,  false, false, false, false, false, false, false, false, false, false, true,  true,
    false, false, false, false, false, false, false, false, false, false, false, true,  false,
    false, false, true,  true,  false, true,  false, false, false, false, false, false, false,
    false, true,  true,  true,  false, false, true,  true,  false, true,  true,  true,  true,
    true,  false, false, false, false, false, false, false, false, false, false, false, true,
    false, false, false, false, false, false, false, true,  true,  true,  false, true,  false,
    false, true,  false, false, false, false, false, false, false, true,  true,  true,  true,
    true,  true,  true,  true,  true,  true,  true,  true,  true,  true,  true,  true,  true,
    true,  true,  true,  true,  true,  true,  true,  true,  true,  true,  true,  true,  true,
    false, true,  false, false, true,  false, false, false, false, false, false, false, false,
    false, false, false, false, false, false, false, false, false, false, false, false, false,
    false, false, false, true,  true,  false, false, false, false, false, false, false, false,
    false, false, false, false, false, false, false, false, false, false, false, false, false,
    false, false, false, false, false, false, false, false, false, true,  true,  false, false,
    false, false, false, false, false, false, false, true,  false, true,  false, false, false,
    false, false, false, false, false, false, false, true,  false, false, false, true,  false,
    true,  true,  true,  true,  true,  false, false, false, false, false, false, false, false,
    false, false, false, false, false, false, false, false, false, false, true,  false, false,
    false, false, false, false, false, false, false, false, false, false, false, false, false,
    false, false, false, false, false, false, false, false, false, false, true,  true,  true,
    true,  true,  true,  true,  false, false, false, false, false, false, false, false, false,
    false, false, false, false, false, false, false, false, false, false, false, false, false,
    false, false, false, false, false, false, false, false, false, false, true,  true,  true,
    false, false, false, false, false, false, false, false, false, false, false, false, false,
    false, false, false, false, false, false, false, false, false, false, false, false, false,
    false, false, false, true,  true,  false, false, false, false, false, false, false, false,
    false, false, false, false, false, true,  true,  true,  true,  true,  true,  true,  true,
    true,  true,  true,  true,  true,  true,  true,  true,  true,  true,  true,  true,  true,
    true,  true,  true,  true,  true,  true,  true,  true,  true,  false, true};

  thrust::host_vector<bool> h_expecteds(h_expecteds_std);

  for (int idx = 0; idx < static_cast<int>(patterns.size()); ++idx) {
    std::string ptn  = patterns[idx];
    bool* h_expected = h_expecteds.data() + (idx * h_strings.size());
    cudf::test::fixed_width_column_wrapper<bool> expected(
      h_expected,
      h_expected + h_strings.size(),
      thrust::make_transform_iterator(h_strings.begin(), [](auto str) { return str != nullptr; }));
    auto prog    = cudf::strings::regex_program::create(ptn);
    auto results = cudf::strings::contains_re(strings_view, *prog);
    CUDF_TEST_EXPECT_COLUMNS_EQUAL(*results, expected);
  }
}

TEST_F(StringsContainsTests, MatchesTest)
{
  std::vector<char const*> h_strings{
    "The quick brown @fox jumps", "ovér the", "lazy @dog", "1234", "00:0:00", nullptr, ""};
  cudf::test::strings_column_wrapper strings(
    h_strings.begin(),
    h_strings.end(),
    thrust::make_transform_iterator(h_strings.begin(), [](auto str) { return str != nullptr; }));

  auto strings_view = cudf::strings_column_view(strings);
  {
    auto const pattern = std::string("lazy");
    bool h_expected[]  = {false, false, true, false, false, false, false};
    cudf::test::fixed_width_column_wrapper<bool> expected(
      h_expected,
      h_expected + h_strings.size(),
      thrust::make_transform_iterator(h_strings.begin(), [](auto str) { return str != nullptr; }));
    auto prog    = cudf::strings::regex_program::create(pattern);
    auto results = cudf::strings::matches_re(strings_view, *prog);
    CUDF_TEST_EXPECT_COLUMNS_EQUAL(*results, expected);
  }
  {
    auto const pattern = std::string("\\d+");
    bool h_expected[]  = {false, false, false, true, true, false, false};
    cudf::test::fixed_width_column_wrapper<bool> expected(
      h_expected,
      h_expected + h_strings.size(),
      thrust::make_transform_iterator(h_strings.begin(), [](auto str) { return str != nullptr; }));
    auto prog    = cudf::strings::regex_program::create(pattern);
    auto results = cudf::strings::matches_re(strings_view, *prog);
    CUDF_TEST_EXPECT_COLUMNS_EQUAL(*results, expected);
  }
  {
    auto const pattern = std::string("@\\w+");
    bool h_expected[]  = {false, false, false, false, false, false, false};
    cudf::test::fixed_width_column_wrapper<bool> expected(
      h_expected,
      h_expected + h_strings.size(),
      thrust::make_transform_iterator(h_strings.begin(), [](auto str) { return str != nullptr; }));
    auto prog    = cudf::strings::regex_program::create(pattern);
    auto results = cudf::strings::matches_re(strings_view, *prog);
    CUDF_TEST_EXPECT_COLUMNS_EQUAL(*results, expected);
  }
  {
    auto const pattern = std::string(".*");
    bool h_expected[]  = {true, true, true, true, true, false, true};
    cudf::test::fixed_width_column_wrapper<bool> expected(
      h_expected,
      h_expected + h_strings.size(),
      thrust::make_transform_iterator(h_strings.begin(), [](auto str) { return str != nullptr; }));
    auto prog    = cudf::strings::regex_program::create(pattern);
    auto results = cudf::strings::matches_re(strings_view, *prog);
    CUDF_TEST_EXPECT_COLUMNS_EQUAL(*results, expected);
  }
}

TEST_F(StringsContainsTests, MatchesIPV4Test)
{
  cudf::test::strings_column_wrapper strings({"5.79.97.178",
                                              "1.2.3.4",
                                              "5",
                                              "5.79",
                                              "5.79.97",
                                              "5.79.97.178.100",
                                              "224.0.0.0",
                                              "239.255.255.255",
                                              "5.79.97.178",
                                              "127.0.0.1"});
  auto strings_view = cudf::strings_column_view(strings);
  {  // is_ip: 58 instructions
    std::string pattern =
      "^(?:(?:25[0-5]|2[0-4][0-9]|[01]?[0-9][0-9]?)\\.){3}(?:25[0-5]|2[0-4][0-9]|[01]?[0-9][0-9]?)"
      "$";
    cudf::test::fixed_width_column_wrapper<bool> expected(
      {true, true, false, false, false, false, true, true, true, true});
    auto prog    = cudf::strings::regex_program::create(pattern);
    auto results = cudf::strings::matches_re(strings_view, *prog);
    CUDF_TEST_EXPECT_COLUMNS_EQUAL(results->view(), expected);
  }
  {  // is_loopback: 72 instructions
    std::string pattern =
      "^127\\.([0-9]|[1-9][0-9]|1([0-9][0-9])|2([0-4][0-9]|5[0-5]))"
      "\\.([0-9]|[1-9][0-9]|1([0-9][0-9])|2([0-4][0-9]|5[0-5]))"
      "\\.([0-9]|[1-9][0-9]|1([0-9][0-9])|2([0-4][0-9]|5[0-5]))$";
    cudf::test::fixed_width_column_wrapper<bool> expected(
      {false, false, false, false, false, false, false, false, false, true});
    auto prog    = cudf::strings::regex_program::create(pattern);
    auto results = cudf::strings::matches_re(strings_view, *prog);
    CUDF_TEST_EXPECT_COLUMNS_EQUAL(results->view(), expected);
  }
  {  // is_multicast: 79 instructions
    std::string pattern =
      "^(2(2[4-9]|3[0-9]))\\.([0-9]|[1-9][0-9]|1([0-9][0-9])|2([0-4][0-9]|5[0-5]))"
      "\\.([0-9]|[1-9][0-9]|1([0-9][0-9])|2([0-4][0-9]|5[0-5]))"
      "\\.([0-9]|[1-9][0-9]|1([0-9][0-9])|2([0-4][0-9]|5[0-5]))$";
    cudf::test::fixed_width_column_wrapper<bool> expected(
      {false, false, false, false, false, false, true, true, false, false});
    auto prog    = cudf::strings::regex_program::create(pattern);
    auto results = cudf::strings::matches_re(strings_view, *prog);
    CUDF_TEST_EXPECT_COLUMNS_EQUAL(results->view(), expected);
  }
}

TEST_F(StringsContainsTests, OctalTest)
{
  cudf::test::strings_column_wrapper strings({"A3", "B", "CDA3EY", "", "99", "\a\t\r"});
  auto strings_view = cudf::strings_column_view(strings);
  auto expected     = cudf::test::fixed_width_column_wrapper<bool>({1, 0, 1, 0, 0, 0});

  auto pattern = std::string("\\101");
  auto prog    = cudf::strings::regex_program::create(pattern);
  auto results = cudf::strings::contains_re(strings_view, *prog);
  CUDF_TEST_EXPECT_COLUMNS_EQUAL(*results, expected);

  pattern = std::string("\\1013");
  prog    = cudf::strings::regex_program::create(pattern);
  results = cudf::strings::contains_re(strings_view, *prog);
  CUDF_TEST_EXPECT_COLUMNS_EQUAL(*results, expected);

  pattern = std::string("D*\\101\\063");
  prog    = cudf::strings::regex_program::create(pattern);
  results = cudf::strings::contains_re(strings_view, *prog);
  CUDF_TEST_EXPECT_COLUMNS_EQUAL(*results, expected);

  pattern  = std::string("\\719");
  expected = cudf::test::fixed_width_column_wrapper<bool>({0, 0, 0, 0, 1, 0});
  prog     = cudf::strings::regex_program::create(pattern);
  results  = cudf::strings::contains_re(strings_view, *prog);
  CUDF_TEST_EXPECT_COLUMNS_EQUAL(*results, expected);

  pattern  = std::string(R"([\7][\11][\15])");
  expected = cudf::test::fixed_width_column_wrapper<bool>({0, 0, 0, 0, 0, 1});
  prog     = cudf::strings::regex_program::create(pattern);
  results  = cudf::strings::contains_re(strings_view, *prog);
  CUDF_TEST_EXPECT_COLUMNS_EQUAL(*results, expected);
}

TEST_F(StringsContainsTests, HexTest)
{
  std::vector<char> ascii_chars(  // all possible matchable chars
    {thrust::make_counting_iterator<char>(0), thrust::make_counting_iterator<char>(127)});
  auto const count = static_cast<cudf::size_type>(ascii_chars.size());
  std::vector<cudf::size_type> offsets(
    {thrust::make_counting_iterator<cudf::size_type>(0),
     thrust::make_counting_iterator<cudf::size_type>(0) + count + 1});
  auto d_chars = cudf::detail::make_device_uvector_sync(
    ascii_chars, cudf::get_default_stream(), rmm::mr::get_current_device_resource());
  auto d_offsets = std::make_unique<cudf::column>(
    cudf::detail::make_device_uvector_sync(
      offsets, cudf::get_default_stream(), rmm::mr::get_current_device_resource()),
    rmm::device_buffer{},
    0);
  auto input = cudf::make_strings_column(count, std::move(d_offsets), d_chars.release(), 0, {});

  auto strings_view = cudf::strings_column_view(input->view());
  for (auto ch : ascii_chars) {
    std::stringstream str;
    str << "\\x" << std::setfill('0') << std::setw(2) << std::hex << static_cast<int32_t>(ch);
    std::string pattern = str.str();

    // only one element in the input should match ch
    auto true_dat = cudf::detail::make_counting_transform_iterator(
      0, [ch](auto idx) { return ch == static_cast<char>(idx); });
    cudf::test::fixed_width_column_wrapper<bool> expected(true_dat, true_dat + count);
    auto prog    = cudf::strings::regex_program::create(pattern);
    auto results = cudf::strings::contains_re(strings_view, *prog);
    CUDF_TEST_EXPECT_COLUMNS_EQUAL(*results, expected);

    // also test hex character appearing in character class brackets
    pattern = "[" + pattern + "]";
    prog    = cudf::strings::regex_program::create(pattern);
    results = cudf::strings::contains_re(strings_view, *prog);
    CUDF_TEST_EXPECT_COLUMNS_EQUAL(*results, expected);
  }
}

TEST_F(StringsContainsTests, EmbeddedNullCharacter)
{
  std::vector<std::string> data(10);
  std::generate(data.begin(), data.end(), [n = 0]() mutable {
    char first      = static_cast<char>('A' + n++);
    char raw_data[] = {first, '\0', 'B'};
    return std::string{raw_data, 3};
  });
  cudf::test::strings_column_wrapper input(data.begin(), data.end());
  auto strings_view = cudf::strings_column_view(input);

  auto pattern  = std::string("A");
  auto expected = cudf::test::fixed_width_column_wrapper<bool>({1, 0, 0, 0, 0, 0, 0, 0, 0, 0});
  auto prog     = cudf::strings::regex_program::create(pattern);
  auto results  = cudf::strings::contains_re(strings_view, *prog);
  CUDF_TEST_EXPECT_COLUMNS_EQUAL(*results, expected);

  pattern  = std::string("B");
  expected = cudf::test::fixed_width_column_wrapper<bool>({1, 1, 1, 1, 1, 1, 1, 1, 1, 1});
  prog     = cudf::strings::regex_program::create(pattern);
  results  = cudf::strings::contains_re(strings_view, *prog);
  CUDF_TEST_EXPECT_COLUMNS_EQUAL(*results, expected);

  pattern  = std::string("J\\0B");
  expected = cudf::test::fixed_width_column_wrapper<bool>({0, 0, 0, 0, 0, 0, 0, 0, 0, 1});
  prog     = cudf::strings::regex_program::create(pattern);
  results  = cudf::strings::contains_re(strings_view, *prog);
  CUDF_TEST_EXPECT_COLUMNS_EQUAL(*results, expected);

  pattern  = std::string("[G-J][\\0]B");
  expected = cudf::test::fixed_width_column_wrapper<bool>({0, 0, 0, 0, 0, 0, 1, 1, 1, 1});
  prog     = cudf::strings::regex_program::create(pattern);
  results  = cudf::strings::contains_re(strings_view, *prog);
  CUDF_TEST_EXPECT_COLUMNS_EQUAL(*results, expected);

  pattern  = std::string("[A-D][\\x00]B");
  expected = cudf::test::fixed_width_column_wrapper<bool>({1, 1, 1, 1, 0, 0, 0, 0, 0, 0});
  prog     = cudf::strings::regex_program::create(pattern);
  results  = cudf::strings::contains_re(strings_view, *prog);
  CUDF_TEST_EXPECT_COLUMNS_EQUAL(*results, expected);
}

TEST_F(StringsContainsTests, Errors)
{
  EXPECT_THROW(cudf::strings::regex_program::create("(3?)+"), cudf::logic_error);
  EXPECT_THROW(cudf::strings::regex_program::create("(?:3?)+"), cudf::logic_error);
  EXPECT_THROW(cudf::strings::regex_program::create("3?+"), cudf::logic_error);
  EXPECT_THROW(cudf::strings::regex_program::create("{3}a"), cudf::logic_error);

  EXPECT_THROW(cudf::strings::regex_program::create("aaaa{1234,5678}"), cudf::logic_error);
  EXPECT_THROW(cudf::strings::regex_program::create("aaaa{123,5678}"), cudf::logic_error);
}

TEST_F(StringsContainsTests, CountTest)
{
  std::vector<char const*> h_strings{
    "The quick brown @fox jumps ovér the", "lazy @dog", "1:2:3:4", "00:0:00", nullptr, ""};
  cudf::test::strings_column_wrapper strings(
    h_strings.begin(), h_strings.end(), cudf::test::iterators::nulls_from_nullptrs(h_strings));

  auto strings_view = cudf::strings_column_view(strings);
  {
    auto pattern = std::string("[tT]he");
    cudf::test::fixed_width_column_wrapper<int32_t> expected(
      {2, 0, 0, 0, 0, 0}, cudf::test::iterators::nulls_from_nullptrs(h_strings));
    auto prog    = cudf::strings::regex_program::create(pattern);
    auto results = cudf::strings::count_re(strings_view, *prog);
    CUDF_TEST_EXPECT_COLUMNS_EQUAL(*results, expected);
  }
  {
    auto pattern = std::string("@\\w+");
    cudf::test::fixed_width_column_wrapper<int32_t> expected(
      {1, 1, 0, 0, 0, 0}, cudf::test::iterators::nulls_from_nullptrs(h_strings));
    auto prog    = cudf::strings::regex_program::create(pattern);
    auto results = cudf::strings::count_re(strings_view, *prog);
    CUDF_TEST_EXPECT_COLUMNS_EQUAL(*results, expected);
  }
  {
    auto pattern = std::string("\\d+:\\d+");
    cudf::test::fixed_width_column_wrapper<int32_t> expected(
      {0, 0, 2, 1, 0, 0}, cudf::test::iterators::nulls_from_nullptrs(h_strings));
    auto prog    = cudf::strings::regex_program::create(pattern);
    auto results = cudf::strings::count_re(strings_view, *prog);
    CUDF_TEST_EXPECT_COLUMNS_EQUAL(*results, expected);
  }
}

TEST_F(StringsContainsTests, FixedQuantifier)
{
  auto input = cudf::test::strings_column_wrapper({"a", "aa", "aaa", "aaaa", "aaaaa", "aaaaaa"});
  auto sv    = cudf::strings_column_view(input);

  {
    // exact match
    auto pattern = std::string("a{3}");
    cudf::test::fixed_width_column_wrapper<int32_t> expected({0, 0, 1, 1, 1, 2});
    auto prog    = cudf::strings::regex_program::create(pattern);
    auto results = cudf::strings::count_re(sv, *prog);
    CUDF_TEST_EXPECT_COLUMNS_EQUAL(*results, expected);
  }
  {
    // range match (greedy quantifier)
    auto pattern = std::string("a{3,5}");
    cudf::test::fixed_width_column_wrapper<int32_t> expected({0, 0, 1, 1, 1, 1});
    auto prog    = cudf::strings::regex_program::create(pattern);
    auto results = cudf::strings::count_re(sv, *prog);
    CUDF_TEST_EXPECT_COLUMNS_EQUAL(*results, expected);
  }
  {
    // minimum match (greedy quantifier)
    auto pattern = std::string("a{2,}");
    cudf::test::fixed_width_column_wrapper<int32_t> expected({0, 1, 1, 1, 1, 1});
    auto prog    = cudf::strings::regex_program::create(pattern);
    auto results = cudf::strings::count_re(sv, *prog);
    CUDF_TEST_EXPECT_COLUMNS_EQUAL(*results, expected);
  }
  {
    // range match (lazy quantifier)
    auto pattern = std::string("a{2,4}?");
    cudf::test::fixed_width_column_wrapper<int32_t> expected({0, 1, 1, 2, 2, 3});
    auto prog    = cudf::strings::regex_program::create(pattern);
    auto results = cudf::strings::count_re(sv, *prog);
    CUDF_TEST_EXPECT_COLUMNS_EQUAL(*results, expected);
  }
  {
    // minimum match (lazy quantifier)
    auto pattern = std::string("a{1,}?");
    cudf::test::fixed_width_column_wrapper<int32_t> expected({1, 2, 3, 4, 5, 6});
    auto prog    = cudf::strings::regex_program::create(pattern);
    auto results = cudf::strings::count_re(sv, *prog);
    CUDF_TEST_EXPECT_COLUMNS_EQUAL(*results, expected);
  }
  {
    // zero match
    auto pattern = std::string("aaaa{0}");
    cudf::test::fixed_width_column_wrapper<int32_t> expected({0, 0, 1, 1, 1, 2});
    auto prog    = cudf::strings::regex_program::create(pattern);
    auto results = cudf::strings::count_re(sv, *prog);
    CUDF_TEST_EXPECT_COLUMNS_EQUAL(*results, expected);
  }
  {
    // poorly formed
    auto pattern = std::string("aaaa{n,m}");
    cudf::test::fixed_width_column_wrapper<int32_t> expected({0, 0, 0, 0, 0, 0});
    auto prog    = cudf::strings::regex_program::create(pattern);
    auto results = cudf::strings::count_re(sv, *prog);
    CUDF_TEST_EXPECT_COLUMNS_EQUAL(*results, expected);
  }
}

TEST_F(StringsContainsTests, QuantifierErrors)
{
  EXPECT_THROW(cudf::strings::regex_program::create("^+"), cudf::logic_error);
  EXPECT_THROW(cudf::strings::regex_program::create("$+"), cudf::logic_error);
  EXPECT_THROW(cudf::strings::regex_program::create("(^)+"), cudf::logic_error);
  EXPECT_THROW(cudf::strings::regex_program::create("($)+"), cudf::logic_error);
  EXPECT_THROW(cudf::strings::regex_program::create("\\A+"), cudf::logic_error);
  EXPECT_THROW(cudf::strings::regex_program::create("\\Z+"), cudf::logic_error);
  EXPECT_THROW(cudf::strings::regex_program::create("(\\A)+"), cudf::logic_error);
  EXPECT_THROW(cudf::strings::regex_program::create("(\\Z)+"), cudf::logic_error);

  EXPECT_THROW(cudf::strings::regex_program::create("(^($))+"), cudf::logic_error);
  EXPECT_NO_THROW(cudf::strings::regex_program::create("(^a($))+"));
  EXPECT_NO_THROW(cudf::strings::regex_program::create("(^(a$))+"));
}

TEST_F(StringsContainsTests, OverlappedClasses)
{
  auto input = cudf::test::strings_column_wrapper({"abcdefg", "defghí", "", "éééééé", "ghijkl"});
  auto sv = cudf::strings_column_view(input);

  {
    auto pattern = std::string("[e-gb-da-c]");
    cudf::test::fixed_width_column_wrapper<int32_t> expected({7, 4, 0, 0, 1});
    auto prog    = cudf::strings::regex_program::create(pattern);
    auto results = cudf::strings::count_re(sv, *prog);
    CUDF_TEST_EXPECT_COLUMNS_EQUAL(*results, expected);
  }
  {
    auto pattern = std::string("[á-éê-ú]");
    cudf::test::fixed_width_column_wrapper<int32_t> expected({0, 1, 0, 6, 0});
    auto prog    = cudf::strings::regex_program::create(pattern);
    auto results = cudf::strings::count_re(sv, *prog);
    CUDF_TEST_EXPECT_COLUMNS_EQUAL(*results, expected);
  }
}

TEST_F(StringsContainsTests, NegatedClasses)
{
  auto input = cudf::test::strings_column_wrapper({"abcdefg", "def\tghí", "", "éeé\néeé", "ABC"});
  auto sv = cudf::strings_column_view(input);

  {
    auto pattern = std::string("[^a-f]");
    cudf::test::fixed_width_column_wrapper<int32_t> expected({1, 4, 0, 5, 3});
    auto prog    = cudf::strings::regex_program::create(pattern);
    auto results = cudf::strings::count_re(sv, *prog);
    CUDF_TEST_EXPECT_COLUMNS_EQUAL(*results, expected);
  }
  {
    auto pattern = std::string("[^a-eá-é]");
    cudf::test::fixed_width_column_wrapper<int32_t> expected({2, 5, 0, 1, 3});
    auto prog    = cudf::strings::regex_program::create(pattern);
    auto results = cudf::strings::count_re(sv, *prog);
    CUDF_TEST_EXPECT_COLUMNS_EQUAL(*results, expected);
  }
}

TEST_F(StringsContainsTests, IncompleteClassesRange)
{
  auto input = cudf::test::strings_column_wrapper({"abc-def", "---", "", "ghijkl", "-wxyz-"});
  auto sv    = cudf::strings_column_view(input);

  {
    cudf::test::fixed_width_column_wrapper<bool> expected({1, 0, 0, 1, 1});
    auto prog    = cudf::strings::regex_program::create("[a-z]");
    auto results = cudf::strings::contains_re(sv, *prog);
    CUDF_TEST_EXPECT_COLUMNS_EQUAL(*results, expected);

    prog    = cudf::strings::regex_program::create("[a-m-z]");  // same as [a-z]
    results = cudf::strings::contains_re(sv, *prog);
    CUDF_TEST_EXPECT_COLUMNS_EQUAL(*results, expected);
  }
  {
    cudf::test::fixed_width_column_wrapper<bool> expected({1, 1, 0, 1, 1});
    auto prog    = cudf::strings::regex_program::create("[g-]");
    auto results = cudf::strings::contains_re(sv, *prog);
    CUDF_TEST_EXPECT_COLUMNS_EQUAL(*results, expected);

    prog    = cudf::strings::regex_program::create("[-k]");
    results = cudf::strings::contains_re(sv, *prog);
    CUDF_TEST_EXPECT_COLUMNS_EQUAL(*results, expected);
  }
  {
    cudf::test::fixed_width_column_wrapper<bool> expected({1, 1, 0, 0, 1});
    auto prog    = cudf::strings::regex_program::create("[-]");
    auto results = cudf::strings::contains_re(sv, *prog);
    CUDF_TEST_EXPECT_COLUMNS_EQUAL(*results, expected);
    prog    = cudf::strings::regex_program::create("[+--]");
    results = cudf::strings::contains_re(sv, *prog);
    CUDF_TEST_EXPECT_COLUMNS_EQUAL(*results, expected);

    prog    = cudf::strings::regex_program::create("[a-c-]");
    results = cudf::strings::contains_re(sv, *prog);
    CUDF_TEST_EXPECT_COLUMNS_EQUAL(*results, expected);
    prog    = cudf::strings::regex_program::create("[-d-f]");
    results = cudf::strings::contains_re(sv, *prog);
    CUDF_TEST_EXPECT_COLUMNS_EQUAL(*results, expected);
  }
}

TEST_F(StringsContainsTests, MultiLine)
{
  auto input = cudf::test::strings_column_wrapper(
    {"abé\nfff\nabé", "fff\nabé\nlll", "abé", "", "abé\n", "abe\nabé\n"});
  auto view = cudf::strings_column_view(input);

  auto pattern = std::string("^abé$");
  auto prog    = cudf::strings::regex_program::create(pattern);
  auto prog_ml =
    cudf::strings::regex_program::create(pattern, cudf::strings::regex_flags::MULTILINE);

  auto expected_contains = cudf::test::fixed_width_column_wrapper<bool>({1, 1, 1, 0, 1, 1});
  auto results           = cudf::strings::contains_re(view, *prog_ml);
  CUDF_TEST_EXPECT_COLUMNS_EQUIVALENT(*results, expected_contains);
  expected_contains = cudf::test::fixed_width_column_wrapper<bool>({0, 0, 1, 0, 1, 0});
  results           = cudf::strings::contains_re(view, *prog);
  CUDF_TEST_EXPECT_COLUMNS_EQUIVALENT(*results, expected_contains);

  auto expected_matches = cudf::test::fixed_width_column_wrapper<bool>({1, 0, 1, 0, 1, 0});
  results               = cudf::strings::matches_re(view, *prog_ml);
  CUDF_TEST_EXPECT_COLUMNS_EQUIVALENT(*results, expected_matches);
  expected_matches = cudf::test::fixed_width_column_wrapper<bool>({0, 0, 1, 0, 1, 0});
  results          = cudf::strings::matches_re(view, *prog);
  CUDF_TEST_EXPECT_COLUMNS_EQUIVALENT(*results, expected_matches);

  auto expected_count = cudf::test::fixed_width_column_wrapper<int32_t>({2, 1, 1, 0, 1, 1});
  results             = cudf::strings::count_re(view, *prog_ml);
  CUDF_TEST_EXPECT_COLUMNS_EQUIVALENT(*results, expected_count);
  expected_count = cudf::test::fixed_width_column_wrapper<int32_t>({0, 0, 1, 0, 1, 0});
  results        = cudf::strings::count_re(view, *prog);
  CUDF_TEST_EXPECT_COLUMNS_EQUIVALENT(*results, expected_count);
}

TEST_F(StringsContainsTests, SpecialNewLines)
{
  auto input = cudf::test::strings_column_wrapper({"zzé" LINE_SEPARATOR "qqq" NEXT_LINE "zzé",
<<<<<<< HEAD
                                                   "qqq" NEXT_LINE "zzé" LINE_SEPARATOR "lll",
=======
                                                   "qqq\rzzé" LINE_SEPARATOR "lll",
>>>>>>> 85ebbe59
                                                   "zzé",
                                                   "",
                                                   "zzé" PARAGRAPH_SEPARATOR,
                                                   "abc\nzzé" NEXT_LINE});
  auto view  = cudf::strings_column_view(input);

  auto pattern = std::string("^zzé$");
  auto prog =
    cudf::strings::regex_program::create(pattern, cudf::strings::regex_flags::EXT_NEWLINE);
  auto ml_flags = static_cast<cudf::strings::regex_flags>(cudf::strings::regex_flags::EXT_NEWLINE |
                                                          cudf::strings::regex_flags::MULTILINE);
  auto prog_ml  = cudf::strings::regex_program::create(pattern, ml_flags);

  auto expected = cudf::test::fixed_width_column_wrapper<bool>({0, 0, 1, 0, 1, 0});
  auto results  = cudf::strings::contains_re(view, *prog);
  CUDF_TEST_EXPECT_COLUMNS_EQUAL(*results, expected);
  expected = cudf::test::fixed_width_column_wrapper<bool>({1, 1, 1, 0, 1, 1});
  results  = cudf::strings::contains_re(view, *prog_ml);
  CUDF_TEST_EXPECT_COLUMNS_EQUAL(*results, expected);

  expected = cudf::test::fixed_width_column_wrapper<bool>({0, 0, 1, 0, 1, 0});
  results  = cudf::strings::matches_re(view, *prog);
  CUDF_TEST_EXPECT_COLUMNS_EQUAL(*results, expected);
  expected = cudf::test::fixed_width_column_wrapper<bool>({1, 0, 1, 0, 1, 0});
  results  = cudf::strings::matches_re(view, *prog_ml);
  CUDF_TEST_EXPECT_COLUMNS_EQUAL(*results, expected);

  auto counts = cudf::test::fixed_width_column_wrapper<int32_t>({0, 0, 1, 0, 1, 0});
  results     = cudf::strings::count_re(view, *prog);
  CUDF_TEST_EXPECT_COLUMNS_EQUAL(*results, counts);
  counts  = cudf::test::fixed_width_column_wrapper<int32_t>({2, 1, 1, 0, 1, 1});
  results = cudf::strings::count_re(view, *prog_ml);
  CUDF_TEST_EXPECT_COLUMNS_EQUAL(*results, counts);

  pattern  = std::string("q.*l");
  prog     = cudf::strings::regex_program::create(pattern);
  expected = cudf::test::fixed_width_column_wrapper<bool>({0, 1, 0, 0, 0, 0});
  results  = cudf::strings::contains_re(view, *prog);
  CUDF_TEST_EXPECT_COLUMNS_EQUAL(*results, expected);
  // inst ANY will stop matching on first 'newline' and so should not match anything here
  prog     = cudf::strings::regex_program::create(pattern, cudf::strings::regex_flags::EXT_NEWLINE);
  expected = cudf::test::fixed_width_column_wrapper<bool>({0, 0, 0, 0, 0, 0});
  results  = cudf::strings::contains_re(view, *prog);
  CUDF_TEST_EXPECT_COLUMNS_EQUAL(*results, expected);
  // including the DOTALL flag accepts the newline characters
  auto dot_flags = static_cast<cudf::strings::regex_flags>(cudf::strings::regex_flags::EXT_NEWLINE |
                                                           cudf::strings::regex_flags::DOTALL);
  prog           = cudf::strings::regex_program::create(pattern, dot_flags);
  expected       = cudf::test::fixed_width_column_wrapper<bool>({0, 1, 0, 0, 0, 0});
  results        = cudf::strings::contains_re(view, *prog);
  CUDF_TEST_EXPECT_COLUMNS_EQUAL(*results, expected);
}

TEST_F(StringsContainsTests, EndOfString)
{
  auto input = cudf::test::strings_column_wrapper(
    {"abé\nfff\nabé", "fff\nabé\nlll", "abé", "", "abé\n", "abe\nabé\n"});
  auto view = cudf::strings_column_view(input);

  auto pattern = std::string("\\Aabé\\Z");
  auto prog    = cudf::strings::regex_program::create(pattern);
  auto prog_ml =
    cudf::strings::regex_program::create(pattern, cudf::strings::regex_flags::MULTILINE);

  auto results  = cudf::strings::contains_re(view, *prog);
  auto expected = cudf::test::fixed_width_column_wrapper<bool>({0, 0, 1, 0, 0, 0});
  CUDF_TEST_EXPECT_COLUMNS_EQUIVALENT(*results, expected);
  results = cudf::strings::contains_re(view, *prog_ml);
  CUDF_TEST_EXPECT_COLUMNS_EQUIVALENT(*results, expected);

  results = cudf::strings::matches_re(view, *prog);
  CUDF_TEST_EXPECT_COLUMNS_EQUIVALENT(*results, expected);
  results = cudf::strings::matches_re(view, *prog_ml);
  CUDF_TEST_EXPECT_COLUMNS_EQUIVALENT(*results, expected);

  results             = cudf::strings::count_re(view, *prog);
  auto expected_count = cudf::test::fixed_width_column_wrapper<int32_t>({0, 0, 1, 0, 0, 0});
  CUDF_TEST_EXPECT_COLUMNS_EQUIVALENT(*results, expected_count);
  results = cudf::strings::count_re(view, *prog_ml);
  CUDF_TEST_EXPECT_COLUMNS_EQUIVALENT(*results, expected_count);
}

TEST_F(StringsContainsTests, DotAll)
{
  auto input = cudf::test::strings_column_wrapper({"abc\nfa\nef", "fff\nabbc\nfff", "abcdef", ""});
  auto view  = cudf::strings_column_view(input);

  auto pattern = std::string("a.*f");
  auto prog    = cudf::strings::regex_program::create(pattern);
  auto prog_dotall =
    cudf::strings::regex_program::create(pattern, cudf::strings::regex_flags::DOTALL);

  auto expected_contains = cudf::test::fixed_width_column_wrapper<bool>({1, 1, 1, 0});
  auto results           = cudf::strings::contains_re(view, *prog_dotall);
  CUDF_TEST_EXPECT_COLUMNS_EQUIVALENT(*results, expected_contains);
  expected_contains = cudf::test::fixed_width_column_wrapper<bool>({0, 0, 1, 0});
  results           = cudf::strings::contains_re(view, *prog);
  CUDF_TEST_EXPECT_COLUMNS_EQUIVALENT(*results, expected_contains);

  auto expected_matches = cudf::test::fixed_width_column_wrapper<bool>({1, 0, 1, 0});
  results               = cudf::strings::matches_re(view, *prog_dotall);
  CUDF_TEST_EXPECT_COLUMNS_EQUIVALENT(*results, expected_matches);
  expected_matches = cudf::test::fixed_width_column_wrapper<bool>({0, 0, 1, 0});
  results          = cudf::strings::matches_re(view, *prog);
  CUDF_TEST_EXPECT_COLUMNS_EQUIVALENT(*results, expected_matches);

  pattern     = std::string("a.*?f");
  prog        = cudf::strings::regex_program::create(pattern);
  prog_dotall = cudf::strings::regex_program::create(pattern, cudf::strings::regex_flags::DOTALL);

  auto expected_count = cudf::test::fixed_width_column_wrapper<int32_t>({2, 1, 1, 0});
  results             = cudf::strings::count_re(view, *prog_dotall);
  CUDF_TEST_EXPECT_COLUMNS_EQUIVALENT(*results, expected_count);
  expected_count = cudf::test::fixed_width_column_wrapper<int32_t>({0, 0, 1, 0});
  results        = cudf::strings::count_re(view, *prog);
  CUDF_TEST_EXPECT_COLUMNS_EQUIVALENT(*results, expected_count);

  auto both_flags = static_cast<cudf::strings::regex_flags>(cudf::strings::regex_flags::DOTALL |
                                                            cudf::strings::regex_flags::MULTILINE);
  expected_count  = cudf::test::fixed_width_column_wrapper<int32_t>({2, 1, 1, 0});
  auto prog_both  = cudf::strings::regex_program::create(pattern, both_flags);
  results         = cudf::strings::count_re(view, *prog_both);
  CUDF_TEST_EXPECT_COLUMNS_EQUIVALENT(*results, expected_count);
}

TEST_F(StringsContainsTests, ASCII)
{
  auto input = cudf::test::strings_column_wrapper({"abc \t\f\r 12", "áé 　❽❽", "aZ ❽4", "XYZ　8"});
  auto view = cudf::strings_column_view(input);

  std::string patterns[] = {R"(\w+[\s]+\d+)",
                            R"([^\W]+\s+[^\D]+)",
                            R"([\w]+[^\S]+[\d]+)",
                            R"([\w]+\s+[\d]+)",
                            R"(\w+\s+\d+)"};

  for (auto ptn : patterns) {
    auto expected_contains = cudf::test::fixed_width_column_wrapper<bool>({1, 0, 0, 0});
    auto prog    = cudf::strings::regex_program::create(ptn, cudf::strings::regex_flags::ASCII);
    auto results = cudf::strings::contains_re(view, *prog);
    CUDF_TEST_EXPECT_COLUMNS_EQUIVALENT(*results, expected_contains);

    expected_contains = cudf::test::fixed_width_column_wrapper<bool>({1, 1, 1, 1});
    prog              = cudf::strings::regex_program::create(ptn);
    results           = cudf::strings::contains_re(view, *prog);
    CUDF_TEST_EXPECT_COLUMNS_EQUIVALENT(*results, expected_contains);
  }
}

TEST_F(StringsContainsTests, MediumRegex)
{
  // This results in 95 regex instructions and falls in the 'medium' range.
  std::string medium_regex =
    "hello @abc @def world The quick brown @fox jumps over the lazy @dog hello "
    "http://www.world.com";
  auto prog = cudf::strings::regex_program::create(medium_regex);

  std::vector<char const*> h_strings{
    "hello @abc @def world The quick brown @fox jumps over the lazy @dog hello "
    "http://www.world.com thats all",
    "1234567890123456789012345678901234567890123456789012345678901234567890123456789012345678901234"
    "5678901234567890",
    "abcdefghijklmnopqrstuvwxyzabcdefghijklmnopqrstuvwxyzabcdefghijklmnopqrstuvwxyzabcdefghijklmnop"
    "qrstuvwxyzabcdefghijklmnopqrstuvwxyzabcdefghijklmnopqrstuvwxyz"};
  cudf::test::strings_column_wrapper strings(h_strings.begin(), h_strings.end());

  auto strings_view = cudf::strings_column_view(strings);
  {
    auto results      = cudf::strings::contains_re(strings_view, *prog);
    bool h_expected[] = {true, false, false};
    cudf::test::fixed_width_column_wrapper<bool> expected(h_expected,
                                                          h_expected + h_strings.size());
    CUDF_TEST_EXPECT_COLUMNS_EQUIVALENT(*results, expected);
  }
  {
    auto results      = cudf::strings::matches_re(strings_view, *prog);
    bool h_expected[] = {true, false, false};
    cudf::test::fixed_width_column_wrapper<bool> expected(h_expected,
                                                          h_expected + h_strings.size());
    CUDF_TEST_EXPECT_COLUMNS_EQUIVALENT(*results, expected);
  }
  {
    auto results         = cudf::strings::count_re(strings_view, *prog);
    int32_t h_expected[] = {1, 0, 0};
    cudf::test::fixed_width_column_wrapper<int32_t> expected(h_expected,
                                                             h_expected + h_strings.size());
    CUDF_TEST_EXPECT_COLUMNS_EQUIVALENT(*results, expected);
  }
}

TEST_F(StringsContainsTests, LargeRegex)
{
  // This results in 115 regex instructions and falls in the 'large' range.
  std::string large_regex =
    "hello @abc @def world The quick brown @fox jumps over the lazy @dog hello "
    "http://www.world.com I'm here @home zzzz";
  auto prog = cudf::strings::regex_program::create(large_regex);

  std::vector<char const*> h_strings{
    "hello @abc @def world The quick brown @fox jumps over the lazy @dog hello "
    "http://www.world.com I'm here @home zzzz",
    "1234567890123456789012345678901234567890123456789012345678901234567890123456789012345678901234"
    "5678901234567890",
    "abcdefghijklmnopqrstuvwxyzabcdefghijklmnopqrstuvwxyzabcdefghijklmnopqrstuvwxyzabcdefghijklmnop"
    "qrstuvwxyzabcdefghijklmnopqrstuvwxyzabcdefghijklmnopqrstuvwxyz"};
  cudf::test::strings_column_wrapper strings(h_strings.begin(), h_strings.end());

  auto strings_view = cudf::strings_column_view(strings);
  {
    auto results      = cudf::strings::contains_re(strings_view, *prog);
    bool h_expected[] = {true, false, false};
    cudf::test::fixed_width_column_wrapper<bool> expected(h_expected,
                                                          h_expected + h_strings.size());
    CUDF_TEST_EXPECT_COLUMNS_EQUIVALENT(*results, expected);
  }
  {
    auto results      = cudf::strings::matches_re(strings_view, *prog);
    bool h_expected[] = {true, false, false};
    cudf::test::fixed_width_column_wrapper<bool> expected(h_expected,
                                                          h_expected + h_strings.size());
    CUDF_TEST_EXPECT_COLUMNS_EQUIVALENT(*results, expected);
  }
  {
    auto results         = cudf::strings::count_re(strings_view, *prog);
    int32_t h_expected[] = {1, 0, 0};
    cudf::test::fixed_width_column_wrapper<int32_t> expected(h_expected,
                                                             h_expected + h_strings.size());
    CUDF_TEST_EXPECT_COLUMNS_EQUIVALENT(*results, expected);
  }
}

TEST_F(StringsContainsTests, ExtraLargeRegex)
{
  // This results in 321 regex instructions which is above the 'large' range.
  std::string data(320, '0');
  cudf::test::strings_column_wrapper strings({data, data, data, data, data, "00"});
  auto prog = cudf::strings::regex_program::create(data);

  auto strings_view = cudf::strings_column_view(strings);
  {
    auto results = cudf::strings::contains_re(strings_view, *prog);
    cudf::test::fixed_width_column_wrapper<bool> expected({true, true, true, true, true, false});
    CUDF_TEST_EXPECT_COLUMNS_EQUAL(*results, expected);
  }
  {
    auto results = cudf::strings::matches_re(strings_view, *prog);
    cudf::test::fixed_width_column_wrapper<bool> expected({true, true, true, true, true, false});
    CUDF_TEST_EXPECT_COLUMNS_EQUAL(*results, expected);
  }
  {
    auto results = cudf::strings::count_re(strings_view, *prog);
    cudf::test::fixed_width_column_wrapper<int32_t> expected({1, 1, 1, 1, 1, 0});
    CUDF_TEST_EXPECT_COLUMNS_EQUAL(*results, expected);
  }
}<|MERGE_RESOLUTION|>--- conflicted
+++ resolved
@@ -617,11 +617,7 @@
 TEST_F(StringsContainsTests, SpecialNewLines)
 {
   auto input = cudf::test::strings_column_wrapper({"zzé" LINE_SEPARATOR "qqq" NEXT_LINE "zzé",
-<<<<<<< HEAD
-                                                   "qqq" NEXT_LINE "zzé" LINE_SEPARATOR "lll",
-=======
                                                    "qqq\rzzé" LINE_SEPARATOR "lll",
->>>>>>> 85ebbe59
                                                    "zzé",
                                                    "",
                                                    "zzé" PARAGRAPH_SEPARATOR,
