/*
 * Copyright (c) 2019, NVIDIA CORPORATION.
 *
 * Licensed under the Apache License, Version 2.0 (the "License");
 * you may not use this file except in compliance with the License.
 * You may obtain a copy of the License at
 *
 *     http://www.apache.org/licenses/LICENSE-2.0
 *
 * Unless required by applicable law or agreed to in writing, software
 * distributed under the License is distributed on an "AS IS" BASIS,
 * WITHOUT WARRANTIES OR CONDITIONS OF ANY KIND, either express or implied.
 * See the License for the specific language governing permissions and
 * limitations under the License.
 */

#pragma once

#include <cudf/types.hpp>
#include <cudf/utilities/error.hpp>
#include <cudf/column/column_view.hpp>
#include <cudf/column/column.hpp>
#include <cudf/null_mask.hpp>
#include <cudf/strings/strings_column_view.hpp>

namespace cudf {
namespace test {

/**
 * @brief Verifies the property equality of two columns.
 *
 * @param lhs The first column
 * @param rhs The second column
 */
void expect_column_properties_equal(cudf::column_view const& lhs, cudf::column_view const& rhs);

/**
 * @brief Verifies the element-wise equality of two columns.
 *
 * Treats null elements as equivalent.
 *
 * @param lhs                   The first column
 * @param rhs                   The second column
 * @param print_all_differences If true display all differences
 *---------------------------------------------------------------------------**/
void expect_columns_equal(cudf::column_view const& lhs, cudf::column_view const& rhs,
                          bool print_all_differences = false);

/**
 * @brief Verifies the bitwise equality of two device memory buffers.
 *
 * @param lhs The first buffer
 * @param rhs The second buffer
 * @param size_bytes The number of bytes to check for equality
 */
void expect_equal_buffers(void const* lhs, void const* rhs,
                          std::size_t size_bytes);

/**---------------------------------------------------------------------------*
 * @brief Displays a column view as a string
 *
 * @param col The column view
 * @param delimiter The delimiter to put between strings
 *---------------------------------------------------------------------------**/
std::string to_string(cudf::column_view const& col, std::string const& delimiter);

/**---------------------------------------------------------------------------*
 * @brief Convert column values to a host vector of strings
 *
 * @param col The column view
 *---------------------------------------------------------------------------**/
std::vector<std::string> to_strings(cudf::column_view const& col);

/**---------------------------------------------------------------------------*
 * @brief Print a column view to an ostream
 *
 * @param os        The output stream
 * @param col       The column view
 * @param delimiter The delimiter to put between strings
 *---------------------------------------------------------------------------**/
void print(cudf::column_view const& col, std:: ostream &os = std::cout, std::string const& delimiter=",");

/**---------------------------------------------------------------------------*
 * @brief Copy the null bitmask from a column view to a host vector
 *
 * @param c      The column view
 * @returns      Vector of bitmask_type elements
 *---------------------------------------------------------------------------**/
std::vector<bitmask_type> bitmask_to_host(cudf::column_view const& c);

/**
 * @brief Copies the data and bitmask of a `column_view` to the host.
 *
 * @tparam T The data type of the elements of the `column_view`
 * @param c the `column_view` to copy from
 * @return std::pair<std::vector<T>, std::vector<bitmask_type>> first is the
 *  `column_view`'s data, and second is the column's bitmask.
 */
template <typename T>
<<<<<<< HEAD
std::pair<std::vector<T>, std::vector<bitmask_type>> to_host(column_view const& c) {
  std::vector<T> host_data;

  if (c.size() > 0) {
    host_data.resize(c.size());
    CUDA_TRY(cudaMemcpy(host_data.data(), c.head<T>(), c.size() * sizeof(T),
                        cudaMemcpyDeviceToHost));
  }

  std::vector<bitmask_type> host_bitmask = bitmask_to_host(c);
  return std::make_pair(host_data, host_bitmask);
=======
std::pair<std::vector<T>, std::vector<bitmask_type>> to_host(column_view c) {
  std::vector<T> host_data(c.size());
  CUDA_TRY(cudaMemcpy(host_data.data(), c.head<T>(), c.size() * sizeof(T), cudaMemcpyDeviceToHost));
  return { host_data, bitmask_to_host(c) };
>>>>>>> 36a1dee7
}

/**
 * @brief Copies the data and bitmask of a `column_view` of strings
 * column to the host.
 *
 * @throw cudf::logic_error if c is not strings column.
 *
 * @param c the `column_view` of strings to copy from
 * @return std::pair first is `std::vector` of `std::string`
 * and second is the column's bitmask.
 */
template <>
<<<<<<< HEAD
inline std::pair<std::vector<std::string>, std::vector<bitmask_type>> to_host(column_view const& c) {
  std::vector<std::string> host_data;

  auto strings = strings_column_view(c);
  auto strings_data = cudf::strings::create_offsets(strings);
  thrust::host_vector<char> h_chars(strings_data.first);         // copies vectors to
  thrust::host_vector<size_type> h_offsets(strings_data.second); // host automatically

=======
inline std::pair<std::vector<std::string>, std::vector<bitmask_type>> to_host(column_view c) {
  auto strings_data = cudf::strings::create_offsets(strings_column_view(c));
  thrust::host_vector<char> h_chars(strings_data.first);
  thrust::host_vector<size_type> h_offsets(strings_data.second);
  
>>>>>>> 36a1dee7
  // build std::string vector from chars and offsets
  if( !h_chars.empty() ) { // check for all nulls case
    std::vector<std::string> host_data;
    host_data.reserve(c.size());

    // When C++17, replace this loop with std::adjacent_difference()
    for( size_type idx=0; idx < c.size(); ++idx )
    {
        auto offset = h_offsets[idx];
        auto length = h_offsets[idx+1] - offset;
        host_data.push_back(std::string( h_chars.data()+offset, length));
    }

    return { host_data, bitmask_to_host(c) };
  }
  else 
    return { std::vector<std::string>{}, bitmask_to_host(c) };
}

}  // namespace test
}  // namespace cudf<|MERGE_RESOLUTION|>--- conflicted
+++ resolved
@@ -97,24 +97,10 @@
  *  `column_view`'s data, and second is the column's bitmask.
  */
 template <typename T>
-<<<<<<< HEAD
-std::pair<std::vector<T>, std::vector<bitmask_type>> to_host(column_view const& c) {
-  std::vector<T> host_data;
-
-  if (c.size() > 0) {
-    host_data.resize(c.size());
-    CUDA_TRY(cudaMemcpy(host_data.data(), c.head<T>(), c.size() * sizeof(T),
-                        cudaMemcpyDeviceToHost));
-  }
-
-  std::vector<bitmask_type> host_bitmask = bitmask_to_host(c);
-  return std::make_pair(host_data, host_bitmask);
-=======
 std::pair<std::vector<T>, std::vector<bitmask_type>> to_host(column_view c) {
   std::vector<T> host_data(c.size());
   CUDA_TRY(cudaMemcpy(host_data.data(), c.head<T>(), c.size() * sizeof(T), cudaMemcpyDeviceToHost));
   return { host_data, bitmask_to_host(c) };
->>>>>>> 36a1dee7
 }
 
 /**
@@ -128,22 +114,11 @@
  * and second is the column's bitmask.
  */
 template <>
-<<<<<<< HEAD
-inline std::pair<std::vector<std::string>, std::vector<bitmask_type>> to_host(column_view const& c) {
-  std::vector<std::string> host_data;
-
-  auto strings = strings_column_view(c);
-  auto strings_data = cudf::strings::create_offsets(strings);
-  thrust::host_vector<char> h_chars(strings_data.first);         // copies vectors to
-  thrust::host_vector<size_type> h_offsets(strings_data.second); // host automatically
-
-=======
 inline std::pair<std::vector<std::string>, std::vector<bitmask_type>> to_host(column_view c) {
   auto strings_data = cudf::strings::create_offsets(strings_column_view(c));
   thrust::host_vector<char> h_chars(strings_data.first);
   thrust::host_vector<size_type> h_offsets(strings_data.second);
-  
->>>>>>> 36a1dee7
+
   // build std::string vector from chars and offsets
   if( !h_chars.empty() ) { // check for all nulls case
     std::vector<std::string> host_data;
