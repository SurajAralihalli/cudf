/*
 * Copyright (c) 2019-2020, NVIDIA CORPORATION.
 *
 * Licensed under the Apache License, Version 2.0 (the "License");
 * you may not use this file except in compliance with the License.
 * You may obtain a copy of the License at
 *
 *     http://www.apache.org/licenses/LICENSE-2.0
 *
 * Unless required by applicable law or agreed to in writing, software
 * distributed under the License is distributed on an "AS IS" BASIS,
 * WITHOUT WARRANTIES OR CONDITIONS OF ANY KIND, either express or implied.
 * See the License for the specific language governing permissions and
 * limitations under the License.
 */

#pragma once

#include <cudf/column/column.hpp>
#include <cudf/column/column_factories.hpp>
#include <cudf/null_mask.hpp>
#include <cudf/types.hpp>
#include <cudf/utilities/bit.hpp>
#include <cudf/utilities/traits.hpp>
#include <cudf/utilities/type_dispatcher.hpp>
#include <rmm/device_buffer.hpp>
#include <tests/utilities/cudf_gtest.hpp>

#include <thrust/iterator/counting_iterator.h>
#include <thrust/iterator/transform_iterator.h>
#include <iterator>
#include <memory>
#include <numeric>

#include <cudf/concatenate.hpp>
#include <cudf/copying.hpp>
#include <tests/utilities/column_utilities.hpp>

#include <cudf/lists/lists_column_view.hpp>
#include "cudf/fixed_point/fixed_point.hpp"

namespace cudf {
namespace test {
/**
 * @brief Convenience wrapper for creating a `thrust::transform_iterator` over a
 * `thrust::counting_iterator`.
 *
 * Example:
 * @code{.cpp}
 * // Returns square of the value of the counting iterator
 * auto iter = make_counting_transform_iterator(0, [](auto i){ return (i * i);});
 * iter[0] == 0
 * iter[1] == 1
 * iter[2] == 4
 * ...
 * iter[n] == n * n
 * @endcode
 *
 * @param start The starting value of the counting iterator
 * @param f The unary function to apply to the counting iterator.
 * This should be a host function and not a device function.
 * @return auto A transform iterator that applies `f` to a counting iterator
 **/
template <typename UnaryFunction>
auto make_counting_transform_iterator(cudf::size_type start, UnaryFunction f)
{
  return thrust::make_transform_iterator(thrust::make_counting_iterator(start), f);
}

namespace detail {
/**
 * @brief Base class for a wrapper around a `cudf::column`.
 *
 * Classes that derive from `column_wrapper` may be passed directly into any
 * API expecting a `column_view` or `mutable_column_view`.
 *
 * `column_wrapper` should not be instantiated directly.
 **/
class column_wrapper {
 public:
  /**
   * @brief Implicit conversion operator to `column_view`.
   *
   * Allows passing in a `column_wrapper` (or any class deriving from
   * `column_wrapper`) to be passed into any API expecting a `column_view`
   * parameter.
   **/
  operator column_view() const { return wrapped->view(); }

  /**
   * @brief Implicit conversion operator to `mutable_column_view`.
   *
   * Allows passing in a `column_wrapper` (or any class deriving from
   * `column_wrapper`) to be passed into any API expecting a
   * `mutable_column_view` parameter.
   **/
  operator mutable_column_view() { return wrapped->mutable_view(); }

  /**
   * @brief Releases internal unique_ptr to wrapped column
   **/
  std::unique_ptr<cudf::column> release() { return std::move(wrapped); }

 protected:
  std::unique_ptr<cudf::column> wrapped{};  ///< The wrapped column
};

/**
 * @brief Convert between source and target types when they differ and where possible.
 **/
template <typename From, typename To>
struct fixed_width_type_converter {
  // Are the types same - simply copy elements from [begin, end) to out
  template <typename FromT = From,
            typename ToT   = To,
            typename InputIterator,
            typename OutputIterator,
            typename std::enable_if<std::is_same<FromT, ToT>::value, void>::type* = nullptr>
  void operator()(InputIterator begin, InputIterator end, OutputIterator out) const
  {
    std::copy(begin, end, out);
  }

  // Are the types convertible or can target be constructed from source?
  template <typename FromT = From,
            typename ToT   = To,
            typename InputIterator,
            typename OutputIterator,
            typename std::enable_if<!std::is_same<FromT, ToT>::value &&
                                      (cudf::is_convertible<FromT, ToT>::value ||
                                       std::is_constructible<ToT, FromT>::value),
                                    void>::type* = nullptr>
  void operator()(InputIterator begin, InputIterator end, OutputIterator out) const
  {
    std::transform(begin, end, out, [](auto const& e) { return static_cast<ToT>(e); });
  }

#if 0
  // This is to be used when timestamp disallows construction from tick counts; presently,
  // this conflicts with the convertible/constructible overload
  // Convert integral values to timestamps
  template <
    typename FromT                        = From,
    typename ToT                       = To,
    typename InputIterator, typename OutputIterator,
    typename std::enable_if<std::is_integral<FromT>::value && cudf::is_timestamp_t<ToT>::value,
                            void>::type* = nullptr>
  void operator()(InputIterator begin,
                  InputIterator end,
                  OutputIterator out
                  ) const
  {
      std::transform(
      begin, end, out, [](auto const& e) { return ToT{typename ToT::duration{e}}; });
  }
#endif
};

/**
 * @brief Creates a `device_buffer` containing the elements in the range
 * `[begin,end)`.
 *
 * @tparam ElementTo The type of element that is being created
 * @tparam ElementFrom The type of element that is used to create elements of type `ElementTo`
 * @tparam InputIterator Iterator type for `begin` and `end`
 * @param begin Begining of the sequence of elements
 * @param end End of the sequence of elements
 * @return rmm::device_buffer Buffer containing all elements in the range
 *`[begin,end)`
 **/
template <typename ElementTo, typename ElementFrom, typename InputIterator>
rmm::device_buffer make_elements(InputIterator begin, InputIterator end)
{
  static_assert(cudf::is_fixed_width<ElementTo>(), "Unexpected non-fixed width type.");
  cudf::size_type size = std::distance(begin, end);
  thrust::host_vector<ElementTo> elements;
  elements.reserve(size);
  fixed_width_type_converter<ElementFrom, ElementTo>{}(begin, end, elements.begin());
  return rmm::device_buffer{elements.data(), size * sizeof(ElementTo)};
}

/**
 * @brief Create a `std::vector` containing a validity indicator bitmask using
 * the range `[begin,end)` interpreted as booleans to indicate the state of
 * each bit.
 *
 * If `*(begin + i) == true`, then bit `i` is set to 1, else it is zero.
 *
 * @tparam ValidityIterator
 * @param begin The beginning of the validity indicator sequence
 * @param end The end of the validity indicator sequence
 * @return std::vector Contains a bitmask where bits are set for every
 * element in `[begin,end)` that evaluated to `true`.
 **/
template <typename ValidityIterator>
std::vector<bitmask_type> make_null_mask_vector(ValidityIterator begin, ValidityIterator end)
{
  cudf::size_type size = std::distance(begin, end);
  auto num_words       = cudf::bitmask_allocation_size_bytes(size) / sizeof(bitmask_type);
  std::vector<bitmask_type> null_mask(num_words, 0);
  for (auto i = 0; i < size; ++i) {
    if (*(begin + i)) { set_bit_unsafe(null_mask.data(), i); }
  }
  return null_mask;
}

/**
 * @brief Create a `device_buffer` containing a validity indicator bitmask using
 * the range `[begin,end)` interpreted as booleans to indicate the state of
 *each bit.
 *
 * If `*(begin + i) == true`, then bit `i` is set to 1, else it is zero.
 *
 * @tparam ValidityIterator
 * @param begin The beginning of the validity indicator sequence
 * @param end The end of the validity indicator sequence
 * @return rmm::device_buffer Contains a bitmask where bits are set for every
 * element in `[begin,end)` that evaluated to `true`.
 **/
template <typename ValidityIterator>
rmm::device_buffer make_null_mask(ValidityIterator begin, ValidityIterator end)
{
  auto null_mask = make_null_mask_vector(begin, end);
  return rmm::device_buffer{null_mask.data(),
                            null_mask.size() * sizeof(decltype(null_mask.front()))};
}

/**
 * @brief Given the range `[begin,end)`, converts each value to a string and
 * then creates a packed vector of characters for each string and a vector of
 * offsets indicating the starting position of each string.
 *
 * @tparam StringsIterator A `std::string` must be constructible from
 * dereferencing a `StringsIterator`.
 * @tparam ValidityIterator Dereferencing a ValidityIterator must be
 * convertible to `bool`
 * @param begin The beginning of the sequence of values to convert to strings
 * @param end The end of the sequence of values to convert to strings
 * @param v The beginning of the validity indicator sequence
 * @return std::pair containing the vector of chars and offsets
 **/
template <typename StringsIterator, typename ValidityIterator>
auto make_chars_and_offsets(StringsIterator begin, StringsIterator end, ValidityIterator v)
{
  std::vector<char> chars{};
  std::vector<int32_t> offsets(1, 0);
  for (auto str = begin; str < end; ++str) {
    std::string tmp = (*v++) ? std::string(*str) : std::string{};
    chars.insert(chars.end(), std::cbegin(tmp), std::cend(tmp));
    offsets.push_back(offsets.back() + tmp.length());
  }
  return std::make_pair(std::move(chars), std::move(offsets));
};
}  // namespace detail

/**
 * @brief `column_wrapper` derived class for wrapping columns of fixed-width
 * elements.
 *
 * @tparam ElementTo The fixed-width element type that is created
 * @tparam SourceElementT The fixed-width element type that is used to create elements of type
 * `ElementTo`
 **/
template <typename ElementTo, typename SourceElementT = ElementTo>
class fixed_width_column_wrapper : public detail::column_wrapper {
 public:
  /**
   * @brief Default constructor initializes an empty column with proper dtype
   **/
  fixed_width_column_wrapper() : column_wrapper{}
  {
    std::vector<ElementTo> empty;
    wrapped.reset(new cudf::column{
      cudf::data_type{cudf::type_to_id<ElementTo>()},
      0,
      detail::make_elements<ElementTo, SourceElementT>(empty.begin(), empty.end())});
  }

  /**
   * @brief Construct a non-nullable column of the fixed-width elements in the
   * range `[begin,end)`.
   *
   * Example:
   * @code{.cpp}
   * // Creates a non-nullable column of INT32 elements with 5 elements: {0, 2, 4, 6, 8}
   * auto elements = make_counting_transform_iterator(0, [](auto i){return i*2;});
   * fixed_width_column_wrapper<int32_t> w(elements, elements + 5);
   * @endcode
   *
   * Note: similar to `std::vector`, this "range" constructor should be used
   *       with parentheses `()` and not braces `{}`. The latter should only
   *       be used for the `initializer_list` constructors
   *
   * @param begin The beginning of the sequence of elements
   * @param end The end of the sequence of elements
   **/
  template <typename InputIterator>
  fixed_width_column_wrapper(InputIterator begin, InputIterator end) : column_wrapper{}
  {
    cudf::size_type size = std::distance(begin, end);
    wrapped.reset(new cudf::column{cudf::data_type{cudf::type_to_id<ElementTo>()},
                                   size,
                                   detail::make_elements<ElementTo, SourceElementT>(begin, end)});
  }

  /**
   * @brief Construct a nullable column of the fixed-width elements in the range
   * `[begin,end)` using the range `[v, v + distance(begin,end))` interpreted
   * as booleans to indicate the validity of each element.
   *
   * If `v[i] == true`, element `i` is valid, else it is null.
   *
   * Example:
   * @code{.cpp}
   * // Creates a nullable column of INT32 elements with 5 elements: {null, 1, null, 3, null}
   * auto elements = make_counting_transform_iterator(0, [](auto i){return i;});
   * auto validity = make_counting_transform_iterator(0, [](auto i){return i%2;})
   * fixed_width_column_wrapper<int32_t> w(elements, elements + 5, validity);
   * @endcode
   *
   * Note: similar to `std::vector`, this "range" constructor should be used
   *       with parentheses `()` and not braces `{}`. The latter should only
   *       be used for the `initializer_list` constructors
   *
   * @param begin The beginning of the sequence of elements
   * @param end The end of the sequence of elements
   * @param v The beginning of the sequence of validity indicators
   **/
  template <typename InputIterator, typename ValidityIterator>
  fixed_width_column_wrapper(InputIterator begin, InputIterator end, ValidityIterator v)
    : column_wrapper{}
  {
    cudf::size_type size = std::distance(begin, end);

    wrapped.reset(new cudf::column{cudf::data_type{cudf::type_to_id<ElementTo>()},
                                   size,
                                   detail::make_elements<ElementTo, SourceElementT>(begin, end),
                                   detail::make_null_mask(v, v + size),
                                   cudf::UNKNOWN_NULL_COUNT});
  }

  /**
   * @brief Construct a non-nullable column of fixed-width elements from an
   * initializer list.
   *
   * Example:
   * @code{.cpp}
   * // Creates a non-nullable INT32 column with 4 elements: {1, 2, 3, 4}
   * fixed_width_column_wrapper<int32_t> w{{1, 2, 3, 4}};
   * @endcode
   *
   * @param element_list The list of elements
   **/
  template <typename ElementFrom>
  fixed_width_column_wrapper(std::initializer_list<ElementFrom> elements)
    : fixed_width_column_wrapper(std::cbegin(elements), std::cend(elements))
  {
  }

  /**
   * @brief Construct a nullable column from a list of fixed-width elements
   * using another list to indicate the validity of each element.
   *
   * The validity of each element is determined by an `initializer_list` of
   * booleans where `true` indicates the element is valid, and `false` indicates
   * the element is null.
   *
   * Example:
   * @code{.cpp}
   * // Creates a nullable INT32 column with 4 elements: {1, NULL, 3, NULL}
   * fixed_width_column_wrapper<int32_t> w{ {1,2,3,4}, {1, 0, 1, 0}};
   * @endcode
   *
   * @param elements The list of elements
   * @param validity The list of validity indicator booleans
   **/
  template <typename ElementFrom>
  fixed_width_column_wrapper(std::initializer_list<ElementFrom> elements,
                             std::initializer_list<bool> validity)
    : fixed_width_column_wrapper(std::cbegin(elements), std::cend(elements), std::cbegin(validity))
  {
  }

  /**
   * @brief Construct a nullable column from a list of fixed-width elements and
   * the the range `[v, v + element_list.size())` interpreted as booleans to
   * indicate the validity of each element.
   *
   * Example:
   * @code{.cpp}
   * // Creates a nullable INT32 column with 4 elements: {NULL, 1, NULL, 3}
   * auto validity = make_counting_transform_iterator(0, [](auto i){return i%2;})
   * fixed_width_column_wrapper<int32_t> w{ {1,2,3,4}, validity}
   * @endcode
   *
   * @tparam ValidityIterator Dereferencing a ValidityIterator must be
   * convertible to `bool`
   * @param element_list The list of elements
   * @param v The beginning of the sequence of validity indicators
   **/
  template <typename ValidityIterator, typename ElementFrom>
  fixed_width_column_wrapper(std::initializer_list<ElementFrom> element_list, ValidityIterator v)
    : fixed_width_column_wrapper(std::cbegin(element_list), std::cend(element_list), v)
  {
  }

  /**
   * @brief Construct a nullable column of the fixed-width elements in the range
   * `[begin,end)` using a validity initializer list to indicate the validity of each element.
   *
   * The validity of each element is determined by an `initializer_list` of
   * booleans where `true` indicates the element is valid, and `false` indicates
   * the element is null.
   *
   * Example:
   * @code{.cpp}
   * // Creates a nullable column of INT32 elements with 5 elements: {null, 1, null, 3, null}
   * fixed_width_column_wrapper<int32_t> w(elements, elements + 5, {0, 1, 0, 1, 0});
   * @endcode
   *
   * @param begin The beginning of the sequence of elements
   * @param end The end of the sequence of elements
   * @param validity The list of validity indicator booleans
   **/
  template <typename InputIterator>
  fixed_width_column_wrapper(InputIterator begin,
                             InputIterator end,
                             std::initializer_list<bool> const& validity)
    : fixed_width_column_wrapper(begin, end, std::cbegin(validity))
  {
  }
};

/**
 * @brief `column_wrapper` derived class for wrapping columns of strings.
 **/
class strings_column_wrapper : public detail::column_wrapper {
 public:
  /**
   * @brief Construct a non-nullable column of strings from the range
   * `[begin,end)`.
   *
   * Values in the sequence `[begin,end)` will each be converted to
   *`std::string` and a column will be created containing all of the strings.
   *
   * Example:
   * @code{.cpp}
   * // Creates a non-nullable STRING column with 7 string elements:
   * // {"", "this", "is", "a", "column", "of", "strings"}
   * std::vector<std::string> strings{"", "this", "is", "a", "column", "of", "strings"};
   * strings_column_wrapper s(strings.begin(), strings.end());
   * @endcode
   *
   * @tparam StringsIterator A `std::string` must be constructible from
   * dereferencing a `StringsIterator`.
   * @param begin The beginning of the sequence
   * @param end The end of the sequence
   **/
  template <typename StringsIterator>
  strings_column_wrapper(StringsIterator begin, StringsIterator end) : column_wrapper{}
  {
    std::vector<char> chars;
    std::vector<int32_t> offsets;
    auto all_valid           = make_counting_transform_iterator(0, [](auto i) { return true; });
    std::tie(chars, offsets) = detail::make_chars_and_offsets(begin, end, all_valid);
    wrapped                  = cudf::make_strings_column(chars, offsets);
  }

  /**
   * @brief Construct a nullable column of strings from the range
   * `[begin,end)` using the range `[v, v + distance(begin,end))` interpreted
   * as booleans to indicate the validity of each string.
   *
   * Values in the sequence `[begin,end)` will each be converted to
   *`std::string` and a column will be created containing all of the strings.
   *
   * If `v[i] == true`, string `i` is valid, else it is null. If a string
   * `*(begin+i)` is null, it's value is ignored and treated as an empty string.
   *
   * Example:
   * @code{.cpp}
   * // Creates a nullable STRING column with 7 string elements:
   * // {NULL, "this", NULL, "a", NULL, "of", NULL}
   * std::vector<std::string> strings{"", "this", "is", "a", "column", "of", "strings"};
   * auto validity = make_counting_transform_iterator(0, [](auto i){return i%2;});
   * strings_column_wrapper s(strings.begin(), strings.end(), validity);
   * @endcode
   *
   * @tparam StringsIterator A `std::string` must be constructible from
   * dereferencing a `StringsIterator`.
   * @tparam ValidityIterator Dereferencing a ValidityIterator must be
   * convertible to `bool`
   * @param begin The beginning of the sequence
   * @param end The end of the sequence
   * @param v The beginning of the sequence of validity indicators
   **/
  template <typename StringsIterator, typename ValidityIterator>
  strings_column_wrapper(StringsIterator begin, StringsIterator end, ValidityIterator v)
    : column_wrapper{}
  {
    size_type num_strings = std::distance(begin, end);
    std::vector<char> chars;
    std::vector<int32_t> offsets;
    std::tie(chars, offsets) = detail::make_chars_and_offsets(begin, end, v);
    wrapped =
      cudf::make_strings_column(chars, offsets, detail::make_null_mask_vector(v, v + num_strings));
  }

  /**
   * @brief Construct a non-nullable column of strings from a list of strings.
   *
   * Example:
   * @code{.cpp}
   * // Creates a non-nullable STRING column with 7 string elements:
   * // {"", "this", "is", "a", "column", "of", "strings"}
   * strings_column_wrapper s({"", "this", "is", "a", "column", "of", "strings"});
   * @endcode
   *
   * @param strings The list of strings
   **/
  strings_column_wrapper(std::initializer_list<std::string> strings)
    : strings_column_wrapper(std::cbegin(strings), std::cend(strings))
  {
  }

  /**
   * @brief Construct a nullable column of strings from a list of strings and
   * the range `[v, v + strings.size())` interpreted as booleans to indicate the
   * validity of each string.
   *
   * Example:
   * @code{.cpp}
   * // Creates a nullable STRING column with 7 string elements:
   * // {NULL, "this", NULL, "a", NULL, "of", NULL}
   * auto validity = make_counting_transform_iterator(0, [](auto i){return i%2;});
   * strings_column_wrapper s({"", "this", "is", "a", "column", "of", "strings"}, validity);
   * @endcode
   *
   * @tparam ValidityIterator Dereferencing a ValidityIterator must be
   * convertible to `bool`
   * @param strings The list of strings
   * @param v The beginning of the sequence of validity indicators
   **/
  template <typename ValidityIterator>
  strings_column_wrapper(std::initializer_list<std::string> strings, ValidityIterator v)
    : strings_column_wrapper(std::cbegin(strings), std::cend(strings), v)
  {
  }

  /**
   * @brief Construct a nullable column of strings from a list of strings and
   * a list of booleans to indicate the validity of each string.
   *
   * Example:
   * @code{.cpp}
   * // Creates a nullable STRING column with 7 string elements:
   * // {NULL, "this", NULL, "a", NULL, "of", NULL}
   * strings_column_wrapper s({"", "this", "is", "a", "column", "of", "strings"},
   *                          {0,1,0,1,0,1,0});
   * @endcode
   *
   * @param strings The list of strings
   * @param validity The list of validity indicator booleans
   **/
  strings_column_wrapper(std::initializer_list<std::string> strings,
                         std::initializer_list<bool> validity)
    : strings_column_wrapper(std::cbegin(strings), std::cend(strings), std::cbegin(validity))
  {
  }
};

/**
 * @brief `column_wrapper` derived class for wrapping columns of lists.
 *
 * Important note : due to the way initializer lists work, there is a
 * non-obvious behavioral difference when declaring nested empty lists
 * in different situations.  Specifically,
 *
 * - When compiled inside of a templated class function (such as a TYPED_TEST
 *   cudf test wrapper), nested empty lists behave as they read, semantically.
 *
 * @code{.pseudo}
 *   lists_column_wrapper<int> col{ {LCW{}} }
 *   This yields a List<List<int>> column containing 1 row : a list
 *   containing an empty list.
 * @endcode
 *
 * - When compiled under other situations (a global function, or a non
 *   templated class function), the behavior is different.
 *
 * @code{.pseudo}
 *   lists_column_wrapper<int> col{ {LCW{}} }
 *   This yields a List<int> column containing 1 row that is an empty
 *   list.
 * @endcode
 *
 * This only effects the initial nesting of the empty list. In summary, the
 * correct way to declare an "Empty List" in the two cases are:
 *
 * @code{.pseudo}
 *   // situation 1 (cudf TYPED_TEST case)
 *   LCW{}
 *   // situation 2 (cudf TEST_F case)
 *   {LCW{}}
 * @endcode
 *
 */
template <typename T>
class lists_column_wrapper : public cudf::test::detail::column_wrapper {
 public:
  /**
   * @brief Construct a lists column containing a single list of fixed-width
   * type from an initializer list of values.
   *
   * Example:
   * @code{.cpp}
   * Creates a LIST column with 1 list composed of 2 total integers
   * [{0, 1}]
   * lists_column_wrapper l{0, 1};
   * @endcode
   *
   * @param elements The list of elements
   */
  template <typename Element = T, std::enable_if_t<cudf::is_fixed_width<Element>()>* = nullptr>
  lists_column_wrapper(std::initializer_list<T> elements) : column_wrapper{}
  {
    build_from_non_nested(std::move(cudf::test::fixed_width_column_wrapper<T>(elements).release()));
  }

  /**
   * @brief  Construct a lists column containing a single list of fixed-width
   * type from an interator range.
   *
   * Example:
   * @code{.cpp}
   * // Creates a LIST column with 1 list composed of 5 total integers
   * auto elements = make_counting_transform_iterator(0, [](auto i){return i*2;});
   * // [{0, 1, 2, 3, 4}]
   * lists_column_wrapper l(elements, elements+5);
   * @endcode
   *
   * @param begin Beginning of the sequence
   * @param end End of the sequence
   */
  template <typename Element = T,
            typename InputIterator,
            std::enable_if_t<cudf::is_fixed_width<Element>()>* = nullptr>
  lists_column_wrapper(InputIterator begin, InputIterator end) : column_wrapper{}
  {
    build_from_non_nested(std::move(
      cudf::test::fixed_width_column_wrapper<typename InputIterator::value_type>(begin, end)
        .release()));
  }

  /**
   * @brief Construct a lists column containing a single list of fixed-width
   * type from an initializer list of values and a validity iterator.
   *
   * Example:
   * @code{.cpp}
   * // Creates a LIST column with 1 lists composed of 2 total integers
   * auto validity = make_counting_transform_iterator(0, [](auto i){return i%2;});
   * // [{0, NULL}]
   * lists_column_wrapper l{{0, 1}, validity};
   * @endcode
   *
   * @param elements The list of elements
   * @param v The validity iterator
   */
  template <typename Element = T,
            typename ValidityIterator,
            std::enable_if_t<cudf::is_fixed_width<Element>()>* = nullptr>
  lists_column_wrapper(std::initializer_list<T> elements, ValidityIterator v) : column_wrapper{}
  {
    build_from_non_nested(
      std::move(cudf::test::fixed_width_column_wrapper<T>(elements, v).release()));
  }

  /**
   * @brief Construct a lists column containing a single list of fixed-width
   * type from an iterator range and a validity iterator.
   *
   * Example:
   * @code{.cpp}
   * // Creates a LIST column with 1 lists composed of 5 total integers
   * auto elements = make_counting_transform_iterator(0, [](auto i){return i*2;});
   * auto validity = make_counting_transform_iterator(0, [](auto i){return i%2;});
   * // [{0, NULL, 2, NULL, 4}]
   * lists_column_wrapper l(elements, elements+5, validity);
   * @endcode
   *
   * @param begin Beginning of the sequence
   * @param end End of the sequence
   * @param v The validity iterator
   */
  template <typename Element = T,
            typename InputIterator,
            typename ValidityIterator,
            std::enable_if_t<cudf::is_fixed_width<Element>()>* = nullptr>
  lists_column_wrapper(InputIterator begin, InputIterator end, ValidityIterator v)
    : column_wrapper{}
  {
    build_from_non_nested(
      std::move(cudf::test::fixed_width_column_wrapper<T>(begin, end, v).release()));
  }

  /**
   * @brief Construct a lists column containing a single list of strings
   * from an initializer list of values.
   *
   * Example:
   * @code{.cpp}
   * // Creates a LIST column with 1 list composed of 2 total strings
   * // [{"abc", "def"}]
   * lists_column_wrapper l{"abc", "def"};
   * @endcode
   *
   * @param elements The list of elements
   */
  template <typename Element                                                   = T,
            std::enable_if_t<std::is_same<Element, cudf::string_view>::value>* = nullptr>
  lists_column_wrapper(std::initializer_list<std::string> elements) : column_wrapper{}
  {
    build_from_non_nested(
      std::move(cudf::test::strings_column_wrapper(elements.begin(), elements.end()).release()));
  }

  /**
   * @brief Construct a lists column containing a single list of strings
   * from an initializer list of values and a validity iterator.
   *
   * Example:
   * @code{.cpp}
   * // Creates a LIST column with 1 list composed of 2 total strings
   * auto validity = make_counting_transform_iterator(0, [](auto i){return i%2;});
   * // [{"abc", NULL}]
   * lists_column_wrapper l{{"abc", "def"}, validity};
   * @endcode
   *
   * @param elements The list of elements
   * @param v The validity iterator
   */
  template <typename Element = T,
            typename ValidityIterator,
            std::enable_if_t<std::is_same<Element, cudf::string_view>::value>* = nullptr>
  lists_column_wrapper(std::initializer_list<std::string> elements, ValidityIterator v)
    : column_wrapper{}
  {
    build_from_non_nested(
      std::move(cudf::test::strings_column_wrapper(elements.begin(), elements.end(), v).release()));
  }

  /**
   * @brief Construct a lists column of nested lists from an initializer list of values.
   *
   * Example:
   * @code{.cpp}
   * // Creates a LIST column with 3 lists
   * // [{0, 1}, {2, 3}, {4, 5}]
   * lists_column_wrapper l{ {0, 1}, {2, 3}, {4, 5} };
   * @endcode
   *
   * Automatically handles nesting
   * Example:
   * @code{.cpp}
   * // Creates a LIST of LIST columns with 2 lists on the top level and
   * // 4 below
   * // [ {{0, 1}, {2, 3}}, {{4, 5}, {6, 7}} ]
   * lists_column_wrapper l{ {{0, 1}, {2, 3}}, {{4, 5}, {6, 7}} };
   * @endcode
   *
   * @param elements The list of elements
   */
  lists_column_wrapper(std::initializer_list<lists_column_wrapper<T>> elements) : column_wrapper{}
  {
    std::vector<bool> valids;
    build_from_nested(elements, valids);
  }

  /**
   * @brief Construct am empty lists column
   *
   * Example:
   * @code{.cpp}
   * // Creates an empty LIST column
   * // []
   * lists_column_wrapper l{};
   * @endcode
   *
   */
  lists_column_wrapper() : column_wrapper{}
  {
    build_from_non_nested(make_empty_column(cudf::data_type{cudf::type_to_id<T>()}));
  }

  /**
   * @brief Construct a lists column of nested lists from an initializer list of values
   * and a validity iterator.
   *
   * Example:
   * @code{.cpp}
   * // Creates a LIST column with 3 lists
   * auto validity = make_counting_transform_iterator(0, [](auto i){return i%2;});
   * // [{0, 1}, NULL, {4, 5}]
   * lists_column_wrapper l{ {{0, 1}, {2, 3}, {4, 5}, validity} };
   * @endcode
   *
   * Automatically handles nesting
   * Example:
   * @code{.cpp}
   * // Creates a LIST of LIST columns with 2 lists on the top level and
   * // 4 below
   * auto validity = make_counting_transform_iterator(0, [](auto i){return i%2;});
   * // [ {{0, 1}, NULL}, {{4, 5}, NULL} ]
   * lists_column_wrapper l{ {{{0, 1}, {2, 3}}, validity}, {{{4, 5}, {6, 7}}, validity} };
   * @endcode
   *
   * @param elements The list of elements
   * @param v The validity iterator
   */
  template <typename ValidityIterator>
  lists_column_wrapper(std::initializer_list<lists_column_wrapper<T>> elements, ValidityIterator v)
    : column_wrapper{}
  {
    std::vector<bool> validity;
    std::transform(elements.begin(),
                   elements.end(),
                   v,
                   std::back_inserter(validity),
                   [](lists_column_wrapper const& l, bool valid) { return valid; });
    build_from_nested(elements, validity);
  }

 private:
  /**
   * @brief Initialize as a nested list column composed of other list columns.
   *
   * This function handles a special case.  For convenience of declaration, we want to treat these
   * two cases as equivalent
   *
   * List<int>      = { 0, 1 }
   * List<int>      = { {0, 1} }
   *
   * while at the same time, allowing further nesting
   * List<List<int> = { {{0, 1}} }
   *
   * @param c Input column to be wrapped
   *
   */
  void build_from_nested(std::initializer_list<lists_column_wrapper<T>> elements,
                         std::vector<bool> const& v)
  {
    auto valids = cudf::test::make_counting_transform_iterator(
      0, [&v](auto i) { return v.empty() ? true : v[i]; });

<<<<<<< HEAD
    // compute the expected hierarchy
    column_view expected_hierarchy;
    int expected_depth = -1;
    std::for_each(elements.begin(),
                  elements.end(),
                  [&expected_depth, &expected_hierarchy](lists_column_wrapper const& lcw) {
                    if (lcw.depth > expected_depth) {
                      expected_depth     = lcw.depth;
                      expected_hierarchy = lcw.get_view();
                    }
                  });
=======
    // compute the expected hierarchy and depth
    auto const hierarchy_and_depth = std::accumulate(
      elements.begin(),
      elements.end(),
      std::pair<column_view, int32_t>{{}, -1},
      [](auto acc, lists_column_wrapper const& lcw) {
        return lcw.depth > acc.second ? std::make_pair(lcw.get_view(), lcw.depth) : acc;
      });
    column_view expected_hierarchy = hierarchy_and_depth.first;
    int32_t const expected_depth   = hierarchy_and_depth.second;
>>>>>>> 79280864

    // preprocess columns so that every column_view in 'cols' is an equivalent hierarchy
    std::vector<std::unique_ptr<column>> stubs;
    std::vector<column_view> cols;
    std::tie(cols, stubs) = preprocess_columns(elements, expected_hierarchy, expected_depth);

    // generate offsets
    size_type count = 0;
    std::vector<size_type> offsetv;
    std::transform(cols.begin(),
                   cols.end(),
                   valids,
                   std::back_inserter(offsetv),
                   [&](cudf::column_view const& col, bool valid) {
                     // nulls are represented as a repeated offset
                     size_type ret = count;
                     if (valid) { count += col.size(); }
                     return ret;
                   });
    // add the final offset
    offsetv.push_back(count);
    auto offsets =
      cudf::test::fixed_width_column_wrapper<size_type>(offsetv.begin(), offsetv.end()).release();

    // concatenate them together, skipping children that are null.
    std::vector<column_view> children;
    for (size_t idx = 0; idx < cols.size(); idx++) {
      if (!valids[idx]) { continue; }
      children.push_back(cols[idx]);
    }
    auto data = children.empty() ? cudf::empty_like(expected_hierarchy) : concatenate(children);

    // increment depth
    depth = expected_depth + 1;

    // construct the list column
    wrapped =
      make_lists_column(cols.size(),
                        std::move(offsets),
                        std::move(data),
                        v.size() <= 0 ? 0 : cudf::UNKNOWN_NULL_COUNT,
                        v.size() <= 0 ? rmm::device_buffer{0}
                                      : cudf::test::detail::make_null_mask(v.begin(), v.end()));
  }

  /**
   * @brief Initialize as a "root" list column from a non-list input column.  Root columns
   * will be "unwrapped" when used in the nesting (list of lists) case.
   *
   * @param c Input column to be wrapped
   *
   */
  void build_from_non_nested(std::unique_ptr<column> c)
  {
    CUDF_EXPECTS(c->type().id() == type_id::EMPTY || !cudf::is_nested(c->type()),
                 "Unexpected type");

    std::vector<size_type> offsetv;
    if (c->size() > 0) {
      offsetv.push_back(0);
      offsetv.push_back(c->size());
    }
    auto offsets =
      cudf::test::fixed_width_column_wrapper<size_type>(offsetv.begin(), offsetv.end()).release();

    // construct the list column. mark this as a root
    root  = true;
    depth = 0;

    size_type num_elements = offsets->size() == 0 ? 0 : offsets->size() - 1;
    wrapped =
      make_lists_column(num_elements, std::move(offsets), std::move(c), 0, rmm::device_buffer{0});
  }

<<<<<<< HEAD
=======
  /**
   * @brief Given an input column that may be an "incomplete hierarchy" due to being empty
   * at a level before the leaf, normalize it so that it matches the expected hierarchy of
   * sibling columns.
   *
   * cudf functions that handle lists expect that all columns are fully formed hierarchies,
   * even if they are empty somewhere in the middle of the hierarchy.
   * If we had the following lists_column_wrapper<int> declaration:
   *
   * @code{.pseudo}
   * [ {{{1, 2, 3}}}, {} ]
   * Row 0 in this case is a List<List<List<int>>>, where row 1 appears to be just a List<>.
   * @endcode
   *
   * These two columns will end up getting passed to cudf::concatenate() to merge. But
   * concatenate() will throw an exception because row 1 will appear to have a child type
   * of nothing, while row 0 will appear to have a child type of List<List<int>>.
   * To handle this cleanly, we want to "normalize" row 1 so that it appears as a
   * List<List<List<int>>> column even though it has 0 elements at the top level.
   *
   * This function also detects the case where the user has constructed a truly invalid
   * pair of columns, such as
   *
   * @code{.pseudo}
   * [ {{{1, 2, 3}}}, {4, 5} ]
   * Row 0 in this case is a List<List<List<int>>>, and row 1 is a concrete List<int> with
   * elements. This is purely an invalid way of constructing a lists column.
   * @endcode
   *
   * @param col Input column to be normalized
   * @param expected_hierarchy Input column which represents the expected hierarchy
   *
   * @return A new column representing a normalized copy of col
   */
>>>>>>> 79280864
  std::unique_ptr<column> normalize_column(column_view const& col,
                                           column_view const& expected_hierarchy)
  {
    // if are at the bottom of the short column, it must be empty
    if (col.type().id() != type_id::LIST) {
      CUDF_EXPECTS(col.size() == 0, "Encountered mismatched column!");

      auto remainder = empty_like(expected_hierarchy);
      return std::move(remainder);
    }

    lists_column_view lcv(col);
    return make_lists_column(col.size(),
                             std::make_unique<column>(lcv.offsets()),
                             normalize_column(lists_column_view(col).child(),
                                              lists_column_view(expected_hierarchy).child()),
                             UNKNOWN_NULL_COUNT,
                             copy_bitmask(col));
  }

  std::pair<std::vector<column_view>, std::vector<std::unique_ptr<column>>> preprocess_columns(
    std::initializer_list<lists_column_wrapper<T>> const& elements,
    column_view& expected_hierarchy,
    int expected_depth)
  {
    std::vector<std::unique_ptr<column>> stubs;
    std::vector<column_view> cols;

    // preprocess the incoming lists.
    // - unwrap any "root" lists
    // - handle incomplete hierarchies
    std::transform(elements.begin(),
                   elements.end(),
                   std::back_inserter(cols),
                   [&](lists_column_wrapper const& l) -> column_view {
                     // depth mismatch.  attempt to normalize the short column.
                     // this function will also catch if this is a legitmately broken
                     // set of input
                     if (l.depth < expected_depth) {
                       if (l.root) {
<<<<<<< HEAD
=======
                         // this exception distinguishes between the following two cases:
                         //
                         // { {{{1, 2, 3}}}, {} }
                         // In this case, row 0 is a List<List<List<int>>>, whereas row 1 is
                         // just a List<> which is an apparent mismatch.  However, because row 1
                         // is empty we will allow that to semantically mean
                         // "a List<List<List<int>>> that's empty at the top level"
                         //
                         // { {{{1, 2, 3}}}, {4, 5, 6} }
                         // In this case, row 1 is a a concrete List<int> with actual values.  There
                         // is no way to rectify the differences so we will treat it as a true
                         // column mismatch.
>>>>>>> 79280864
                         CUDF_EXPECTS(l.wrapped->size() == 0, "Mismatch in column types!");
                         stubs.push_back(empty_like(expected_hierarchy));
                       } else {
                         stubs.push_back(normalize_column(l.get_view(), expected_hierarchy));
                       }
                       return *(stubs.back());
                     }
                     // the empty hierarchy case
                     return l.get_view();
                   });

    return {std::move(cols), std::move(stubs)};
  }

  column_view get_view() const { return root ? lists_column_view(*wrapped).child() : *wrapped; }

  int depth = 0;
  bool root = false;
};

}  // namespace test
}  // namespace cudf<|MERGE_RESOLUTION|>--- conflicted
+++ resolved
@@ -853,19 +853,6 @@
     auto valids = cudf::test::make_counting_transform_iterator(
       0, [&v](auto i) { return v.empty() ? true : v[i]; });
 
-<<<<<<< HEAD
-    // compute the expected hierarchy
-    column_view expected_hierarchy;
-    int expected_depth = -1;
-    std::for_each(elements.begin(),
-                  elements.end(),
-                  [&expected_depth, &expected_hierarchy](lists_column_wrapper const& lcw) {
-                    if (lcw.depth > expected_depth) {
-                      expected_depth     = lcw.depth;
-                      expected_hierarchy = lcw.get_view();
-                    }
-                  });
-=======
     // compute the expected hierarchy and depth
     auto const hierarchy_and_depth = std::accumulate(
       elements.begin(),
@@ -876,7 +863,6 @@
       });
     column_view expected_hierarchy = hierarchy_and_depth.first;
     int32_t const expected_depth   = hierarchy_and_depth.second;
->>>>>>> 79280864
 
     // preprocess columns so that every column_view in 'cols' is an equivalent hierarchy
     std::vector<std::unique_ptr<column>> stubs;
@@ -951,8 +937,6 @@
       make_lists_column(num_elements, std::move(offsets), std::move(c), 0, rmm::device_buffer{0});
   }
 
-<<<<<<< HEAD
-=======
   /**
    * @brief Given an input column that may be an "incomplete hierarchy" due to being empty
    * at a level before the leaf, normalize it so that it matches the expected hierarchy of
@@ -987,7 +971,6 @@
    *
    * @return A new column representing a normalized copy of col
    */
->>>>>>> 79280864
   std::unique_ptr<column> normalize_column(column_view const& col,
                                            column_view const& expected_hierarchy)
   {
@@ -1028,8 +1011,6 @@
                      // set of input
                      if (l.depth < expected_depth) {
                        if (l.root) {
-<<<<<<< HEAD
-=======
                          // this exception distinguishes between the following two cases:
                          //
                          // { {{{1, 2, 3}}}, {} }
@@ -1042,7 +1023,6 @@
                          // In this case, row 1 is a a concrete List<int> with actual values.  There
                          // is no way to rectify the differences so we will treat it as a true
                          // column mismatch.
->>>>>>> 79280864
                          CUDF_EXPECTS(l.wrapped->size() == 0, "Mismatch in column types!");
                          stubs.push_back(empty_like(expected_hierarchy));
                        } else {
