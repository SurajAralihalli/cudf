--- conflicted
+++ resolved
@@ -303,90 +303,8 @@
     libgdf.gdf_column_free(col_result_r)
 
 
-<<<<<<< HEAD
-def libgdf_join(col_lhs, col_rhs, on, how, method='sort'):
-    joiner = _join_how_api[how]
-    method_api = _join_method_api[method]
-    gdf_context = ffi.new('gdf_context*')
-
-    libgdf.gdf_context_view(gdf_context, 0, method_api, 0, 0, 0)
-
-    if how not in ['left', 'inner', 'outer']:
-        msg = "new join api only supports left or inner"
-        raise ValueError(msg)
-
-    list_lhs = []
-    list_rhs = []
-    result_cols = []
-
-    result_col_names = []
-
-    left_idx = []
-    right_idx = []
-    # idx = 0
-    for name, col in col_lhs.items():
-        list_lhs.append(col._column.cffi_view)
-        if name not in on:
-            result_cols.append(columnview(0, None, dtype=col._column.dtype))
-            result_col_names.append(name)
-
-    for name in on:
-        result_cols.append(columnview(0, None,
-                                      dtype=col_lhs[name]._column.dtype))
-        result_col_names.append(name)
-        left_idx.append(list(col_lhs.keys()).index(name))
-        right_idx.append(list(col_rhs.keys()).index(name))
-
-    for name, col in col_rhs.items():
-        list_rhs.append(col._column.cffi_view)
-        if name not in on:
-            result_cols.append(columnview(0, None, dtype=col._column.dtype))
-            result_col_names.append(name)
-
-    num_cols_to_join = len(on)
-    result_num_cols = len(list_lhs) + len(list_rhs) - num_cols_to_join
-
-    joiner(list_lhs,
-           len(list_lhs),
-           left_idx,
-           list_rhs,
-           len(list_rhs),
-           right_idx,
-           num_cols_to_join,
-           result_num_cols,
-           result_cols,
-           ffi.NULL,
-           ffi.NULL,
-           gdf_context)
-
-    res = []
-    valids = []
-
-    for col in result_cols:
-
-        intaddr = int(ffi.cast("uintptr_t", col.data))
-        res.append(rmm.device_array_from_ptr(ptr=intaddr,
-                                             nelem=col.size,
-                                             dtype=gdf_to_np_dtype(col.dtype),
-                                             finalizer=rmm._make_finalizer(
-                                                 intaddr, 0)))
-        intaddr = int(ffi.cast("uintptr_t", col.valid))
-        valids.append(rmm.device_array_from_ptr(ptr=intaddr,
-                                                nelem=calc_chunk_size(
-                                                    col.size, mask_bitsize),
-                                                dtype=mask_dtype,
-                                                finalizer=rmm._make_finalizer(
-                                                    intaddr, 0)))
-
-    return res, valids
-
-
 def apply_scan(col_inp, col_out, op, inclusive):
     libgdf.gdf_scan(col_inp, col_out, op, inclusive)
-=======
-def apply_prefixsum(col_inp, col_out, inclusive):
-    libgdf.gdf_prefixsum(col_inp, col_out, inclusive)
->>>>>>> bcf2a6a5
 
 
 def apply_segsort(col_keys, col_vals, segments, descending=False,
