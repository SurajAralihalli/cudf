# Copyright (c) 2020, NVIDIA CORPORATION.
import numpy as np

from . import (
    copying,
<<<<<<< HEAD
=======
    hash,
    join,
>>>>>>> fcebcda8
    merge,
    null_mask,
    quantiles,
    replace,
    rolling,
    search,
    sort,
    stream_compaction,
    table,
    transpose,
)

MAX_COLUMN_SIZE = np.iinfo(np.int32).max
MAX_COLUMN_SIZE_STR = "INT32_MAX"
MAX_STRING_COLUMN_BYTES = np.iinfo(np.int32).max
MAX_STRING_COLUMN_BYTES_STR = "INT32_MAX"<|MERGE_RESOLUTION|>--- conflicted
+++ resolved
@@ -3,11 +3,8 @@
 
 from . import (
     copying,
-<<<<<<< HEAD
-=======
     hash,
     join,
->>>>>>> fcebcda8
     merge,
     null_mask,
     quantiles,
