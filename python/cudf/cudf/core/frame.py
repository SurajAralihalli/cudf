--- conflicted
+++ resolved
@@ -35,7 +35,6 @@
     def _from_table(cls, table):
         return cls(table._data, index=table._index)
 
-<<<<<<< HEAD
     def _mimic_inplace(self, result, inplace=False):
         if inplace:
             for col, result_col in zip(
@@ -45,7 +44,7 @@
             self._data = result._data
         else:
             return result
-=======
+
     @property
     def empty(self):
         """
@@ -62,7 +61,6 @@
         if self._num_columns == 0:
             return True
         return self._num_rows == 0
->>>>>>> 11ab8272
 
     @classmethod
     @annotate("CONCAT", color="orange", domain="cudf_python")
