--- conflicted
+++ resolved
@@ -8,13 +8,9 @@
 from numba.cuda.cudadrv.devicearray import DeviceNDArray
 import warnings
 
-<<<<<<< HEAD
 from libgdf_cffi import libgdf
 
-from cudf.dataframe import columnops, numerical
-=======
 from cudf.dataframe import columnops, numerical, series
->>>>>>> 53b07c2d
 from cudf.dataframe.buffer import Buffer
 from cudf.utils import utils, cudautils
 from cudf import _gdf
@@ -552,7 +548,6 @@
         params = self._replace_defaults()
         return type(self)(**params)
 
-<<<<<<< HEAD
     def unordered_compare(self, cmpop, rhs):
         return string_column_binop(self, rhs, op=cmpop)
 
@@ -573,7 +568,7 @@
     result = out.replace(null_count=null_count)
     nvtx_range_pop()
     return result
-=======
+ 
     def fillna(self, fill_value, inplace=False):
         """
         Fill null values with * fill_value *
@@ -599,5 +594,4 @@
         filled_data = self._data.fillna(fill_value)
         result = StringColumn(filled_data)
         result = result.replace(mask=None)
-        return self._mimic_inplace(result, inplace)
->>>>>>> 53b07c2d
+        return self._mimic_inplace(result, inplace)