# Copyright (c) 2018, NVIDIA CORPORATION.

import pytest
from collections import OrderedDict

import numpy as np
import pandas as pd

from cudf import read_csv
from cudf.io.csv import read_csv_strings
import cudf
import nvstrings


def make_numeric_dataframe(nrows, dtype):
    df = pd.DataFrame()
    df['col1'] = np.arange(nrows, dtype=dtype)
    df['col2'] = np.arange(1, 1 + nrows, dtype=dtype)
    return df


def make_datetime_dataframe():
    df = pd.DataFrame()
    df['col1'] = np.array(['31/10/2010', '05/03/2001', '20/10/1994',
                          '18/10/1990'])
    df['col2'] = np.array(['18/04/1995', '14/07/1994', '07/06/2006',
                          '16/09/2005'])
    return df


def make_numpy_mixed_dataframe():
    df = pd.DataFrame()
    df['Integer'] = np.array([2345, 11987, 9027, 9027])
    df['Date'] = np.array(['18/04/1995', '14/07/1994', '07/06/2006',
                          '16/09/2005'])
    df['Float'] = np.array([9.001, 8.343, 6, 2.781])
    df['Integer2'] = np.array([2345, 106, 2088, 789277])
    df['Category'] = np.array(['M', 'F', 'F', 'F'])
    return df


def make_all_numeric_dtypes_dataframe():
    df = pd.DataFrame()

    gdf_dtypes = ["float", "float32", "float64", "double", "short", "int",
                  "int32", "int64", "long"]

    np_dtypes = [np.float32, np.float32, np.float64, np.float64, np.int16,
                 np.int32, np.int32, np.int64, np.int64]

    for i in range(len(gdf_dtypes)):
        df[gdf_dtypes[i]] = np.arange(10, dtype=np_dtypes[i])

    return (
        df,
        OrderedDict(zip(gdf_dtypes, gdf_dtypes)),
        OrderedDict(zip(gdf_dtypes, np_dtypes))
    )


dtypes = [np.float64, np.float32, np.int64, np.int32]
dtypes_dict = {'1': np.float64, '2': np.float32, '3': np.int64, '4': np.int32}
nelem = [5, 25, 100]


@pytest.mark.parametrize('dtype', dtypes)
@pytest.mark.parametrize('nelem', nelem)
def test_csv_reader_numeric_data(dtype, nelem, tmpdir):

    fname = tmpdir.mkdir("gdf_csv").join("tmp_csvreader_file1.csv")

    df = make_numeric_dataframe(nelem, dtype)
    df.to_csv(fname, index=False, header=False)

    dtypes = [df[k].dtype for k in df.columns]
    out = read_csv(str(fname), names=list(df.columns.values), dtype=dtypes)

    assert len(out.columns) == len(df.columns)
    pd.util.testing.assert_frame_equal(df, out.to_pandas())


def test_csv_reader_datetime_data(tmpdir):

    fname = tmpdir.mkdir("gdf_csv").join('tmp_csvreader_file2.csv')

    df = make_datetime_dataframe()
    df.to_csv(fname, index=False, header=False)

    df_out = pd.read_csv(fname, names=['col1', 'col2'], parse_dates=[0, 1],
                         dayfirst=True)
    dtypes = ['date', 'date']
    out = read_csv(str(fname), names=list(df.columns.values), dtype=dtypes,
                   dayfirst=True)

    assert len(out.columns) == len(df_out.columns)
    pd.util.testing.assert_frame_equal(df_out, out.to_pandas())


def test_csv_reader_mixed_data_delimiter(tmpdir):

    fname = tmpdir.mkdir("gdf_csv").join('tmp_csvreader_file3.csv')

    df = make_numpy_mixed_dataframe()
    df.to_csv(fname, sep='|', index=False, header=False)

    out = read_csv(str(fname), delimiter='|', names=['1', '2', '3', '4', '5'],
                   dtype=['int64', 'date', 'float64', 'int64', 'category'],
                   dayfirst=True)
    df_out = pd.read_csv(fname, delimiter='|', names=['1', '2', '3', '4', '5'],
                         parse_dates=[1], dayfirst=True)

    assert len(out.columns) == len(df_out.columns)


def test_csv_reader_all_numeric_dtypes(tmpdir):

    # fname = os.path.abspath('cudf/tests/data/tmp_csvreader_file4.csv')
    fname = tmpdir.mkdir("gdf_csv").join("tmp_csvreader_file4.csv")

    df, gdf_dict, pd_dict = make_all_numeric_dtypes_dataframe()
    df.to_csv(fname, sep=',', index=False, header=False)

    out = read_csv(str(fname), delimiter=',', names=list(gdf_dict.keys()),
                   dtype=gdf_dict)
    df_out = pd.read_csv(fname, delimiter=',', names=list(pd_dict.keys()),
                         dtype=pd_dict, dayfirst=True)

    assert len(out.columns) == len(df_out.columns)
    pd.util.testing.assert_frame_equal(df_out, out.to_pandas())


def test_csv_reader_skiprows_skipfooter(tmpdir):

    fname = tmpdir.mkdir("gdf_csv").join("tmp_csvreader_file5.csv")

    df = make_numpy_mixed_dataframe()
    df.to_csv(fname, columns=['Integer', 'Date', 'Float'], index=False,
              header=False)

    # Using engine='python' to eliminate pandas warning of using python engine.
    df_out = pd.read_csv(fname, names=['1', '2', '3'], parse_dates=[1],
                         dayfirst=True, skiprows=1, skipfooter=1,
                         engine='python')
    out = read_csv(str(fname), names=['1', '2', '3'],
                   dtype=['int64', 'date', 'float64'], skiprows=1,
                   skipfooter=1, dayfirst=True)

    assert len(out.columns) == len(df_out.columns)
    assert len(out) == len(df_out)
    pd.util.testing.assert_frame_equal(df_out, out.to_pandas())


def test_csv_reader_negative_vals(tmpdir):
    fname = tmpdir.mkdir("gdf_csv").join("tmp_csvreader_file6.csv")

    names = ['0', '1', '2']
    dtypes = ['float32', 'float32', 'float32']
    lines = [','.join(names),
             '-181.5060,-185.37000,-3',
             '-127.6300,-230.54600,-9']

    with open(str(fname), 'w') as fp:
        fp.write('\n'.join(lines) + '\n')

    zero = [-181.5060, -127.6300]
    one = [-185.370, -230.54600]
    two = [-3, -9]

    df = read_csv(str(fname), names=names, dtype=dtypes, skiprows=1)

    np.testing.assert_allclose(zero, df['0'])
    np.testing.assert_allclose(one, df['1'])
    np.testing.assert_allclose(two, df['2'])


def test_csv_reader_strings(tmpdir):
    fname = tmpdir.mkdir("gdf_csv").join("tmp_csvreader_file7.csv")

    names = ['text', 'int']
    dtypes = ['str', 'int']
    lines = [','.join(names), 'a,0', 'b,0', 'c,0', 'd,0']

    with open(str(fname), 'w') as fp:
        fp.write('\n'.join(lines) + '\n')

    cols = read_csv_strings(str(fname), names=names, dtype=dtypes, skiprows=1)

    assert(len(cols) == 2)
    assert(type(cols[0]) == nvstrings.nvstrings)
    assert(type(cols[1]) == cudf.Series)
    assert(cols[0].sublist([0]).to_host()[0] == 'a')
    assert(cols[0].sublist([1]).to_host()[0] == 'b')
    assert(cols[0].sublist([2]).to_host()[0] == 'c')
    assert(cols[0].sublist([3]).to_host()[0] == 'd')


def test_csv_reader_strings_quotechars(tmpdir):
    fname = tmpdir.mkdir("gdf_csv").join("tmp_csvreader_file8.csv")

    names = ['text', 'int']
    dtypes = ['str', 'int']
    lines = [','.join(names), '"a,\n",0', '"b ""c"" d",0', 'e,0', '"f,,!.,",0']

    with open(str(fname), 'w') as fp:
        fp.write('\n'.join(lines) + '\n')

    cols = read_csv_strings(str(fname), names=names, dtype=dtypes, skiprows=1,
                            quotechar='\"', quoting=True)

    assert(len(cols) == 2)
    assert(type(cols[0]) == nvstrings.nvstrings)
    assert(type(cols[1]) == cudf.Series)
    assert(cols[0].sublist([0]).to_host()[0] == 'a,\n')
    assert(cols[0].sublist([1]).to_host()[0] == 'b "c" d')
    assert(cols[0].sublist([2]).to_host()[0] == 'e')
    assert(cols[0].sublist([3]).to_host()[0] == 'f,,!.,')


<<<<<<< HEAD
def test_csv_reader_auto_column_detection(tmpdir):
    fname = tmpdir.mkdir("gdf_csv").join("tmp_csvreader_file7.csv")
    df = make_numpy_mixed_dataframe()
    df.to_csv(fname, columns=['Integer', 'Date', 'Float'], index=False,
              header=False)

    df_out = pd.read_csv(fname, parse_dates=[1], dayfirst=True)
    out = read_csv(str(fname), dayfirst=True)
    assert len(out.columns) == len(df_out.columns)
    assert len(out) == len(df_out)
    pd.util.testing.assert_frame_equal(df_out, out.to_pandas())
    # Check dtypes
    assert list(df_out.dtypes) == list(out.to_pandas().dtypes)


def test_csv_reader_usecols_int_char(tmpdir):
    fname = tmpdir.mkdir("gdf_csv").join("tmp_csvreader_file7.csv")
    df = make_numpy_mixed_dataframe()
    df.to_csv(fname, columns=['Integer', 'Date', 'Float', 'Integer2'],
              index=False, header=False)

    df_out = pd.read_csv(fname, usecols=[0, 1, 3], parse_dates=[1],
                         dayfirst=True)
    out = read_csv(str(fname), usecols=[0, 1, 3], dayfirst=True)
    print(df_out)
    print(out)
    assert len(out.columns) == len(df_out.columns)
    assert len(out) == len(df_out)
    pd.util.testing.assert_frame_equal(df_out, out.to_pandas(),
                                       check_names=False)


def test_csv_reader_mangle_dupe_cols_header(tmpdir):
    fname = tmpdir.mkdir("gdf_csv").join("tmp_csvreader_file7.csv")
    df = make_numpy_mixed_dataframe()
    df.to_csv(fname, columns=['Integer', 'Date', 'Float', 'Integer2'],
              index=False, header=False)

    # Default: header=0 when names not passed, mangle_dupe_cols = True
    df_out = pd.read_csv(fname, parse_dates=[1], dayfirst=True)
    out = read_csv(str(fname), dayfirst=True)
    assert len(out.columns) == len(df_out.columns)
    assert len(out) == len(df_out)
    # Compare mangled column names for duplicate names in header row
    assert list(df_out.columns.values) == list(out.columns.values)
    pd.util.testing.assert_frame_equal(df_out, out.to_pandas())

    # header = 3
    df_out = pd.read_csv(fname, parse_dates=[1], dayfirst=True, header=2)
    out = read_csv(str(fname), dayfirst=True, header=2)
    assert len(out.columns) == len(df_out.columns)
    # assert len(out) == len(df_out)
    # Compare column names
    assert list(df_out.columns.values) == list(out.columns.values)
=======
def test_csv_reader_float_decimal(tmpdir):
    fname = tmpdir.mkdir("gdf_csv").join("tmp_csvreader_file9.csv")

    names = ['basic_32', 'basic_64', 'round', 'decimal_only']
    dtypes = ['float32', 'float64', 'float64', 'float32']
    lines = [';'.join(names),
             '1,2;1234,5678;12345;0,123',
             '3,4;3456,7890;67890;,456']

    with open(str(fname), 'w') as fp:
        fp.write('\n'.join(lines) + '\n')

    basic_32_ref = [1.2, 3.4]
    basic_64_ref = [1234.5678, 3456.7890]
    round_ref = [12345, 67890]
    decimal_only_ref = [0.123, 0.456]

    df = read_csv(str(fname), names=names, dtype=dtypes, skiprows=1,
                  delimiter=';', decimal=',')

    np.testing.assert_allclose(basic_32_ref, df['basic_32'])
    np.testing.assert_allclose(basic_64_ref, df['basic_64'])
    np.testing.assert_allclose(round_ref, df['round'])
    np.testing.assert_allclose(decimal_only_ref, df['decimal_only'])


def test_csv_reader_thousands(tmpdir):
    fname = tmpdir.mkdir("gdf_csv").join("tmp_csvreader_file10.csv")

    names = dtypes = ["float32", "float64", "int32", "int64"]
    lines = [','.join(names),
             "1'234.5, 1'234.567, 1'234'567, 1'234'567'890",
             "12'345.6, 123'456.7, 12'345, 123'456'789"]

    with open(str(fname), 'w') as fp:
        fp.write('\n'.join(lines) + '\n')

    f32_ref = [1234.5, 12345.6]
    f64_ref = [1234.567, 123456.7]
    int32_ref = [1234567, 12345]
    int64_ref = [1234567890, 123456789]

    df = read_csv(str(fname), names=names, dtype=dtypes, skiprows=1,
                  thousands="'")

    np.testing.assert_allclose(f32_ref, df['float32'])
    np.testing.assert_allclose(f64_ref, df['float64'])
    np.testing.assert_allclose(int32_ref, df['int32'])
    np.testing.assert_allclose(int64_ref, df['int64'])
>>>>>>> 41dddfca
<|MERGE_RESOLUTION|>--- conflicted
+++ resolved
@@ -216,7 +216,6 @@
     assert(cols[0].sublist([3]).to_host()[0] == 'f,,!.,')
 
 
-<<<<<<< HEAD
 def test_csv_reader_auto_column_detection(tmpdir):
     fname = tmpdir.mkdir("gdf_csv").join("tmp_csvreader_file7.csv")
     df = make_numpy_mixed_dataframe()
@@ -271,7 +270,8 @@
     # assert len(out) == len(df_out)
     # Compare column names
     assert list(df_out.columns.values) == list(out.columns.values)
-=======
+
+    
 def test_csv_reader_float_decimal(tmpdir):
     fname = tmpdir.mkdir("gdf_csv").join("tmp_csvreader_file9.csv")
 
@@ -320,5 +320,4 @@
     np.testing.assert_allclose(f32_ref, df['float32'])
     np.testing.assert_allclose(f64_ref, df['float64'])
     np.testing.assert_allclose(int32_ref, df['int32'])
-    np.testing.assert_allclose(int64_ref, df['int64'])
->>>>>>> 41dddfca
+    np.testing.assert_allclose(int64_ref, df['int64'])