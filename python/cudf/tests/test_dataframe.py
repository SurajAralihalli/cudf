# Copyright (c) 2018, NVIDIA CORPORATION.

import operator
import pytest

import numpy as np
import pandas as pd
import pyarrow as pa
import array as arr

from librmm_cffi import librmm as rmm

import cudf as gd
from cudf.dataframe.dataframe import Series, DataFrame
from cudf.dataframe.buffer import Buffer
from cudf.settings import set_options

from itertools import combinations

from . import utils
from .utils import assert_eq


def test_buffer_basic():
    n = 10
    buf = Buffer(np.arange(n, dtype=np.float64))
    assert buf.size == n
    assert buf.capacity == n
    np.testing.assert_equal(buf.mem.copy_to_host(),
                            np.arange(n, dtype=np.float64))


def test_buffer_append():
    n = 10
    expected = np.arange(n, dtype=np.float64)
    buf = Buffer(expected, size=n - 4, capacity=n)
    assert buf.size == n - 4
    assert buf.capacity == n
    np.testing.assert_equal(buf.mem.copy_to_host(), expected)
    np.testing.assert_equal(buf.to_array(), np.arange(n - 4, dtype=np.float64))

    # Buffer.append
    buf.append(1.23)
    expected[n - 4] = 1.23
    np.testing.assert_equal(buf.mem.copy_to_host(), expected)
    assert buf.size == n - 3
    assert buf.capacity == n

    # Buffer.extend
    buf.extend(np.asarray([2, 3]))
    expected[n - 3] = 2
    expected[n - 2] = 3
    np.testing.assert_equal(buf.mem.copy_to_host(), expected)
    assert buf.size == n - 1
    assert buf.capacity == n

    # Test out-of-bound
    with pytest.raises(MemoryError):
        buf.extend(np.asarray([2, 3]))
    np.testing.assert_equal(buf.mem.copy_to_host(), expected)
    assert buf.size == n - 1
    assert buf.capacity == n

    # Append to last slot
    buf.append(10.125)
    expected[n - 1] = 10.125
    np.testing.assert_equal(buf.mem.copy_to_host(), expected)
    assert buf.size == n
    assert buf.capacity == n

    with pytest.raises(MemoryError):
        buf.append(987654)

    np.testing.assert_equal(buf.to_array(), expected)
    assert buf.size == n
    assert buf.capacity == n


def test_series_basic():
    # Make series from buffer
    a1 = np.arange(10, dtype=np.float64)
    series = Series(a1)
    assert len(series) == 10
    np.testing.assert_equal(series.to_array(), np.hstack([a1]))


def test_series_append():
    a1 = np.arange(10, dtype=np.float64)
    series = Series(a1)
    # Add new buffer
    a2 = np.arange(5)
    series = series.append(a2)
    assert len(series) == 15
    np.testing.assert_equal(series.to_array(), np.hstack([a1, a2]))

    # Ensure appending to previous buffer
    a3 = np.arange(3)
    series = series.append(a3)
    assert len(series) == 18
    a4 = np.hstack([a1, a2, a3])
    np.testing.assert_equal(series.to_array(), a4)

    # Appending different dtype
    a5 = np.array([1, 2, 3], dtype=np.int32)
    a6 = np.array([4.5, 5.5, 6.5], dtype=np.float64)
    series = Series(a5).append(a6)
    np.testing.assert_equal(series.to_array(), np.hstack([a5, a6]))
    series = Series(a6).append(a5)
    np.testing.assert_equal(series.to_array(), np.hstack([a6, a5]))


index_dtypes = [np.int64, np.int32, np.int16, np.int8,
                np.uint64, np.uint32, np.uint16, np.uint8]


@pytest.mark.parametrize(
    'i1, i2, i3',
    ([(slice(None, 12), slice(3, None), slice(None, None, 2)),
      (range(12), range(3, 12), range(0, 9, 2)),
      (np.arange(12), np.arange(3, 12), np.arange(0, 9, 2)),
      (list(range(12)), list(range(3, 12)), list(range(0, 9, 2))),
      (pd.Series(range(12)), pd.Series(range(3, 12)),
       pd.Series(range(0, 9, 2))),
      (Series(range(12)), Series(range(3, 12)), Series(range(0, 9, 2))),
      ([i in range(12) for i in range(20)],
       [i in range(3, 12) for i in range(12)],
       [i in range(0, 9, 2) for i in range(9)]),
      (np.array([i in range(12) for i in range(20)], dtype=bool),
       np.array([i in range(3, 12) for i in range(12)], dtype=bool),
       np.array([i in range(0, 9, 2) for i in range(9)], dtype=bool))]
     + [(np.arange(12, dtype=t), np.arange(3, 12, dtype=t),
         np.arange(0, 9, 2, dtype=t)) for t in index_dtypes]),
    ids=(['slice', 'range', 'numpy.array', 'list', 'pandas.Series',
          'Series', 'list[bool]', 'numpy.array[bool]']
         + ['numpy.array[%s]' % t.__name__ for t in index_dtypes]))
def test_series_indexing(i1, i2, i3):
    a1 = np.arange(20)
    series = Series(a1)
    # Indexing
    sr1 = series[i1]
    assert sr1.null_count == 0
    np.testing.assert_equal(sr1.to_array(), a1[:12])
    sr2 = sr1[i2]
    assert sr2.null_count == 0
    np.testing.assert_equal(sr2.to_array(), a1[3:12])
    # Index with stride
    sr3 = sr2[i3]
    assert sr3.null_count == 0
    np.testing.assert_equal(sr3.to_array(), a1[3:12:2])

    # Integer indexing
    if isinstance(i1, range):
        for i in i1:  # Python int-s
            assert series[i] == a1[i]
    if isinstance(i1, np.ndarray) and i1.dtype in index_dtypes:
        for i in i1:  # numpy integers
            assert series[i] == a1[i]


def test_series_init_none():

    # test for creating empty series
    # 1: without initializing
    sr1 = Series()
    got = sr1.to_string()
    print(got)
    expect = '<empty Series of dtype=float64>'
    # values should match despite whitespace difference
    assert got.split() == expect.split()

    # 2: Using `None` as a initializer
    sr2 = Series(None)
    got = sr2.to_string()
    print(got)
    expect = '<empty Series of dtype=float64>'
    # values should match despite whitespace difference
    assert got.split() == expect.split()


def test_series_replace():
    a1 = np.array([0, 1, 2, 3, 4])

    # Numerical
    a2 = np.array([5, 1, 2, 3, 4])
    sr1 = Series(a1)
    sr2 = sr1.replace(0, 5)
    np.testing.assert_equal(sr2.to_array(), a2)

    # Categorical
    psr3 = pd.Series(["one", "two", "three"], dtype='category')
    psr4 = psr3.replace("one", "two")
    sr3 = Series.from_pandas(psr3)
    sr4 = sr3.replace("one", "two")
    pd.testing.assert_series_equal(sr4.to_pandas(), psr4)

    # List input
    a6 = np.array([5, 6, 2, 3, 4])
    sr6 = sr1.replace([0, 1], [5, 6])
    np.testing.assert_equal(sr6.to_array(), a6)

    a7 = np.array([5.5, 6.5, 2, 3, 4])
    sr7 = sr1.replace([0, 1], [5.5, 6.5])
    np.testing.assert_equal(sr7.to_array(), a7)

    # Series input
    a8 = np.array([5, 5, 5, 3, 4])
    sr8 = sr1.replace(sr1[:3], 5)
    np.testing.assert_equal(sr8.to_array(), a8)


def test_dataframe_basic():
    np.random.seed(0)
    df = DataFrame()

    # Populate with cuda memory
    df['keys'] = rmm.to_device(np.arange(10, dtype=np.float64))
    np.testing.assert_equal(df['keys'].to_array(), np.arange(10))
    assert len(df) == 10

    # Populate with numpy array
    rnd_vals = np.random.random(10)
    df['vals'] = rnd_vals
    np.testing.assert_equal(df['vals'].to_array(), rnd_vals)
    assert len(df) == 10
    assert tuple(df.columns) == ('keys', 'vals')

    # Make another dataframe
    df2 = DataFrame()
    df2['keys'] = np.array([123], dtype=np.float64)
    df2['vals'] = np.array([321], dtype=np.float64)

    # Concat
    df = gd.concat([df, df2])
    assert len(df) == 11

    hkeys = np.asarray(np.arange(10, dtype=np.float64).tolist() + [123])
    hvals = np.asarray(rnd_vals.tolist() + [321])

    np.testing.assert_equal(df['keys'].to_array(), hkeys)
    np.testing.assert_equal(df['vals'].to_array(), hvals)

    # As matrix
    mat = df.as_matrix()

    expect = np.vstack([hkeys, hvals]).T

    print(expect)
    print(mat)
    np.testing.assert_equal(mat, expect)


def test_dataframe_column_name_indexing():
    df = DataFrame()
    data = np.asarray(range(10), dtype=np.int32)
    df['a'] = data
    df[1] = data
    np.testing.assert_equal(df['a'].to_array(),
                            np.asarray(range(10), dtype=np.int32))
    np.testing.assert_equal(df[1].to_array(),
                            np.asarray(range(10), dtype=np.int32))

    pdf = pd.DataFrame()
    nelem = 10
    pdf['key1'] = np.random.randint(0, 5, nelem)
    pdf['key2'] = np.random.randint(0, 3, nelem)
    pdf[1] = np.arange(1, 1 + nelem)
    pdf[2] = np.random.random(nelem)
    df = DataFrame.from_pandas(pdf)
    for i in range(1, len(pdf.columns)+1):
        for idx in combinations(pdf.columns, i):
            assert(pdf[list(idx)].equals(df[list(idx)].to_pandas()))

    # test for only numeric columns
    df = pd.DataFrame()
    for i in range(0, 10):
        df[i] = range(nelem)
    gdf = DataFrame.from_pandas(df)
    assert_eq(gdf, df)


def test_dataframe_drop_method():
    df = DataFrame()
    data = np.asarray(range(10))
    df['a'] = data
    df['b'] = data
    df['c'] = data

    assert tuple(df.columns) == ('a', 'b', 'c')
    assert tuple(df.drop('a').columns) == ('b', 'c')
    assert tuple(df.columns) == ('a', 'b', 'c')
    assert tuple(df.drop(['a', 'b']).columns) == ('c',)
    assert tuple(df.columns) == ('a', 'b', 'c')

    # Test drop error
    with pytest.raises(NameError) as raises:
        df.drop('d')
    raises.match("column 'd' does not exist")
    with pytest.raises(NameError) as raises:
        df.drop(['a', 'd', 'b'])
    raises.match("column 'd' does not exist")


def test_dataframe_column_add_drop():
    df = DataFrame()
    data = np.asarray(range(10))
    df['a'] = data
    df['b'] = data
    assert tuple(df.columns) == ('a', 'b')
    del df['a']
    assert tuple(df.columns) == ('b',)
    df['c'] = data
    assert tuple(df.columns) == ('b', 'c')
    df['a'] = data
    assert tuple(df.columns) == ('b', 'c', 'a')


@pytest.mark.parametrize('nelem', [0, 3, 100, 1000])
def test_dataframe_astype(nelem):
    df = DataFrame()
    data = np.asarray(range(nelem), dtype=np.int32)
    df['a'] = data
    assert df['a'].dtype is np.dtype(np.int32)
    df['b'] = df['a'].astype(np.float32)
    assert df['b'].dtype is np.dtype(np.float32)
    np.testing.assert_equal(df['a'].to_array(), df['b'].to_array())


def test_dataframe_slicing():
    df = DataFrame()
    size = 123
    df['a'] = ha = np.random.randint(low=0, high=100, size=size)\
        .astype(np.int32)
    df['b'] = hb = np.random.random(size).astype(np.float32)
    df['c'] = hc = np.random.randint(low=0, high=100, size=size)\
        .astype(np.int64)
    df['d'] = hd = np.random.random(size).astype(np.float64)

    # Row slice first 10
    first_10 = df[:10]
    assert len(first_10) == 10
    assert tuple(first_10.columns) == ('a', 'b', 'c', 'd')
    np.testing.assert_equal(first_10['a'].to_array(), ha[:10])
    np.testing.assert_equal(first_10['b'].to_array(), hb[:10])
    np.testing.assert_equal(first_10['c'].to_array(), hc[:10])
    np.testing.assert_equal(first_10['d'].to_array(), hd[:10])
    del first_10

    # Row slice last 10
    last_10 = df[-10:]
    assert len(last_10) == 10
    assert tuple(last_10.columns) == ('a', 'b', 'c', 'd')
    np.testing.assert_equal(last_10['a'].to_array(), ha[-10:])
    np.testing.assert_equal(last_10['b'].to_array(), hb[-10:])
    np.testing.assert_equal(last_10['c'].to_array(), hc[-10:])
    np.testing.assert_equal(last_10['d'].to_array(), hd[-10:])
    del last_10

    # Row slice [begin:end]
    begin = 7
    end = 121
    subrange = df[begin:end]
    assert len(subrange) == end - begin
    assert tuple(subrange.columns) == ('a', 'b', 'c', 'd')
    np.testing.assert_equal(subrange['a'].to_array(), ha[begin:end])
    np.testing.assert_equal(subrange['b'].to_array(), hb[begin:end])
    np.testing.assert_equal(subrange['c'].to_array(), hc[begin:end])
    np.testing.assert_equal(subrange['d'].to_array(), hd[begin:end])
    del subrange


def test_dataframe_loc():
    df = DataFrame()
    size = 123
    df['a'] = ha = np.random.randint(low=0, high=100, size=size)\
        .astype(np.int32)
    df['b'] = hb = np.random.random(size).astype(np.float32)  # noqa: F841
    df['c'] = hc = np.random.randint(low=0, high=100, size=size)\
        .astype(np.int64)
    df['d'] = hd = np.random.random(size).astype(np.float64)

    # Full slice
    full = df.loc[:, ['c']]
    assert tuple(full.columns) == ('c',)
    np.testing.assert_equal(full['c'].to_array(), hc)

    begin = 117
    end = 122
    fewer = df.loc[begin:end, ['c', 'd', 'a']]
    assert len(fewer) == end - begin + 1
    assert tuple(fewer.columns) == ('c', 'd', 'a')
    np.testing.assert_equal(fewer['a'].to_array(), ha[begin:end + 1])
    np.testing.assert_equal(fewer['c'].to_array(), hc[begin:end + 1])
    np.testing.assert_equal(fewer['d'].to_array(), hd[begin:end + 1])
    del fewer

    # Make int64 index
    offset = 50
    df2 = df[offset:]
    begin = 117
    end = 122
    fewer = df2.loc[begin:end, ['c', 'd', 'a']]
    assert len(fewer) == end - begin + 1
    assert tuple(fewer.columns) == ('c', 'd', 'a')
    np.testing.assert_equal(fewer['a'].to_array(), ha[begin:end + 1])
    np.testing.assert_equal(fewer['c'].to_array(), hc[begin:end + 1])
    np.testing.assert_equal(fewer['d'].to_array(), hd[begin:end + 1])


@pytest.mark.parametrize('nelem', [2, 5, 20, 100])
def test_series_iloc(nelem):

    # create random series
    np.random.seed(12)
    ps = pd.Series(np.random.sample(nelem))

    # gpu series
    gs = Series(ps)

    # positive tests for indexing
    np.testing.assert_allclose(gs.iloc[-1*nelem], ps.iloc[-1*nelem])
    np.testing.assert_allclose(gs.iloc[-1], ps.iloc[-1])
    np.testing.assert_allclose(gs.iloc[0], ps.iloc[0])
    np.testing.assert_allclose(gs.iloc[1], ps.iloc[1])
    np.testing.assert_allclose(gs.iloc[nelem-1], ps.iloc[nelem-1])

    # positive tests for slice
    np.testing.assert_allclose(gs.iloc[-1:1], ps.iloc[-1:1])
    np.testing.assert_allclose(
        gs.iloc[nelem-1:-1], ps.iloc[nelem-1:-1])
    np.testing.assert_allclose(gs.iloc[0:nelem-1], ps.iloc[0:nelem-1])
    np.testing.assert_allclose(gs.iloc[0:nelem], ps.iloc[0:nelem])
    np.testing.assert_allclose(gs.iloc[1:1], ps.iloc[1:1])
    np.testing.assert_allclose(gs.iloc[1:2], ps.iloc[1:2])
    np.testing.assert_allclose(
        gs.iloc[nelem-1:nelem+1], ps.iloc[nelem-1:nelem+1])
    np.testing.assert_allclose(
        gs.iloc[nelem:nelem*2], ps.iloc[nelem:nelem*2])


@pytest.mark.parametrize('nelem', [2, 5, 20, 100])
def test_dataframe_iloc(nelem):
    gdf = DataFrame()

    gdf['a'] = ha = np.random.randint(low=0, high=100, size=nelem) \
        .astype(np.int32)
    gdf['b'] = hb = np.random.random(nelem).astype(np.float32)

    pdf = pd.DataFrame()
    pdf['a'] = ha
    pdf['b'] = hb

    # Positive tests for slicing using iloc
    def assert_col(g, p):
        np.testing.assert_equal(g['a'].to_array(), p['a'])
        np.testing.assert_equal(g['b'].to_array(), p['b'])

    assert_col(gdf.iloc[-1:1], pdf.iloc[-1:1])
    assert_col(gdf.iloc[nelem-1:-1], pdf.iloc[nelem-1:-1])
    assert_col(gdf.iloc[0:nelem-1], pdf.iloc[0:nelem-1])
    assert_col(gdf.iloc[0:nelem], pdf.iloc[0:nelem])
    assert_col(gdf.iloc[1:1], pdf.iloc[1:1])
    assert_col(gdf.iloc[1:2], pdf.iloc[1:2])
    assert_col(gdf.iloc[nelem-1:nelem+1], pdf.iloc[nelem-1:nelem+1])
    assert_col(gdf.iloc[nelem:nelem*2], pdf.iloc[nelem:nelem*2])

    # Positive tests for int indexing
    def assert_series(g, p):
        np.testing.assert_equal(g.to_array(), p)

    assert_series(gdf.iloc[-1 * nelem], pdf.iloc[-1 * nelem])
    assert_series(gdf.iloc[-1], pdf.iloc[-1])
    assert_series(gdf.iloc[0], pdf.iloc[0])
    assert_series(gdf.iloc[1], pdf.iloc[1])
    assert_series(gdf.iloc[nelem - 1], pdf.iloc[nelem - 1])


@pytest.mark.xfail(
    raises=NotImplementedError,
    reason="cudf columnar iloc not supported"
)
def test_dataframe_iloc_tuple():
    gdf = DataFrame()
    nelem = 123
    gdf['a'] = ha = np.random.randint(low=0, high=100, size=nelem) \
        .astype(np.int32)
    gdf['b'] = hb = np.random.random(nelem).astype(np.float32)

    pdf = pd.DataFrame()
    pdf['a'] = ha
    pdf['b'] = hb

    def assert_col(g, p):
        np.testing.assert_equal(g['a'].to_array(), p['a'])
        np.testing.assert_equal(g['b'].to_array(), p['b'])

    assert_col(gdf.iloc[1, 2], pdf.iloc[1, 2])


@pytest.mark.xfail(
    raises=IndexError,
    reason="positional indexers are out-of-bounds"
)
def test_dataframe_iloc_index_error():
    gdf = DataFrame()
    nelem = 123
    gdf['a'] = ha = np.random.randint(low=0, high=100, size=nelem) \
        .astype(np.int32)
    gdf['b'] = hb = np.random.random(nelem).astype(np.float32)

    pdf = pd.DataFrame()
    pdf['a'] = ha
    pdf['b'] = hb

    def assert_col(g, p):
        np.testing.assert_equal(g['a'].to_array(), p['a'])
        np.testing.assert_equal(g['b'].to_array(), p['b'])

    assert_col(gdf.iloc[nelem*2], pdf.iloc[nelem*2])


@pytest.mark.xfail(
    raises=ValueError,
    reason="updating columns using df.iloc[] is not allowed"
)
def test_dataframe_iloc_setitem():
    gdf = DataFrame()
    nelem = 123
    gdf['a'] = np.random.randint(low=0, high=100, size=nelem) \
        .astype(np.int32)
    gdf['b'] = np.random.random(nelem).astype(np.float32)

    gdf.iloc[0] = nelem


def test_dataframe_to_string():
    with set_options(formatting={'nrows': 5, 'ncols': 8}):
        # Test basic
        df = DataFrame([('a', [1, 2, 3, 4, 5, 6]),
                        ('b', [11, 12, 13, 14, 15, 16])])
        string = str(df)
        print(string)
        assert string.splitlines()[-1] == '[1 more rows]'

        # Test skipped columns
        df = DataFrame([('a', [1,  2,  3,  4,  5,  6]),
                        ('b', [11, 12, 13, 14, 15, 16]),
                        ('c', [11, 12, 13, 14, 15, 16]),
                        ('d', [11, 12, 13, 14, 15, 16])])
        string = df.to_string(ncols=3)
        print(string)
        assert string.splitlines()[-2] == '[1 more rows]'
        assert string.splitlines()[-1] == '[1 more columns]'

        # Test masked
        df = DataFrame([('a', [1, 2, 3, 4, 5, 6]),
                        ('b', [11, 12, 13, 14, 15, 16])])

        data = np.arange(6)
        mask = np.zeros(1, dtype=np.uint8)
        mask[0] = 0b00101101

        masked = Series.from_masked_array(data, mask)
        assert masked.null_count == 2
        df['c'] = masked

        # check data
        values = list(masked)
        validids = [0, 2, 3, 5]
        densearray = masked.to_array()
        np.testing.assert_equal(data[validids], densearray)
        # valid position is corret
        for i in validids:
            assert data[i] == values[i]
        # null position is correct
        for i in range(len(values)):
            if i not in validids:
                assert values[i] is None

        got = df.to_string(nrows=None)
        print(got)
        expect = '''
  a b  c
0 1 11 0
1 2 12
2 3 13 2
3 4 14 3
4 5 15
5 6 16 5
'''
        # values should match despite whitespace difference
        assert got.split() == expect.split()


def test_dataframe_to_string_wide():
    # Test basic
    df = DataFrame()
    for i in range(100):
        df['a{}'.format(i)] = list(range(3))
    got = df.to_string(ncols=8)
    print(got)
    expect = '''
    a0   a1   a2   a3   a4   a5   a6 ...  a99
0    0    0    0    0    0    0    0 ...    0
1    1    1    1    1    1    1    1 ...    1
2    2    2    2    2    2    2    2 ...    2
[92 more columns]
'''
    # values should match despite whitespace difference
    assert got.split() == expect.split()


def test_dataframe_empty_to_string():
    # Test for printing empty dataframe
    df = DataFrame()
    got = df.to_string()
    print(got)
    expect = "Empty DataFrame\nColumns: []\nIndex: []\n"
    # values should match despite whitespace difference
    assert got.split() == expect.split()


def test_dataframe_emptycolumns_to_string():
    # Test for printing dataframe having empty columns
    df = DataFrame()
    df['a'] = []
    df['b'] = []
    got = df.to_string()
    print(got)
    expect = "Empty DataFrame\nColumns: ['a', 'b']\nIndex: []\n"
    # values should match despite whitespace difference
    assert got.split() == expect.split()


def test_dataframe_copy():
    # Test for copying the dataframe using python copy pkg
    from copy import copy
    df = DataFrame()
    df['a'] = [1, 2, 3]
    df2 = copy(df)
    df2['b'] = [4, 5, 6]
    got = df.to_string()
    print(got)
    expect = '''
     a
0    1
1    2
2    3
'''
    # values should match despite whitespace difference
    assert got.split() == expect.split()


def test_dataframe_copy_shallow():
    # Test for copy dataframe using class method
    df = DataFrame()
    df['a'] = [1, 2, 3]
    df2 = df.copy()
    df2['b'] = [4, 2, 3]
    got = df.to_string()
    print(got)
    expect = '''
     a
0    1
1    2
2    3
'''
    # values should match despite whitespace difference
    assert got.split() == expect.split()


def test_dataframe_dtypes():
    dtypes = pd.Series([np.int32, np.float32, np.float64],
                       index=['c', 'a', 'b'])
    df = DataFrame([(k, np.ones(10, dtype=v))
                    for k, v in dtypes.iteritems()])
    assert df.dtypes.equals(dtypes)


def test_dataframe_dir_and_getattr():
    df = DataFrame([('a', np.ones(10)),
                    ('b', np.ones(10)),
                    ('not an id', np.ones(10)),
                    ('oop$', np.ones(10))])
    o = dir(df)
    assert {'a', 'b'}.issubset(o)
    assert 'not an id' not in o
    assert 'oop$' not in o

    # Getattr works
    assert df.a is df['a']
    assert df.b is df['b']
    with pytest.raises(AttributeError):
        df.not_a_column


@pytest.mark.parametrize('order', ['C', 'F'])
def test_dataframe_as_gpu_matrix(order):
    df = DataFrame()

    nelem = 123
    for k in 'abcd':
        df[k] = np.random.random(nelem)

    # Check all columns
    mat = df.as_gpu_matrix(order=order).copy_to_host()
    assert mat.shape == (nelem, 4)
    for i, k in enumerate(df.columns):
        np.testing.assert_array_equal(df[k].to_array(), mat[:, i])

    # Check column subset
    mat = df.as_gpu_matrix(order=order, columns=['a', 'c']).copy_to_host()
    assert mat.shape == (nelem, 2)

    for i, k in enumerate('ac'):
        np.testing.assert_array_equal(df[k].to_array(), mat[:, i])


def test_dataframe_as_gpu_matrix_null_values():
    df = DataFrame()

    nelem = 123
    na = -10000

    refvalues = {}
    for k in 'abcd':
        df[k] = data = np.random.random(nelem)
        bitmask = utils.random_bitmask(nelem)
        df[k] = df[k].set_mask(bitmask)
        boolmask = np.asarray(utils.expand_bits_to_bytes(bitmask)[:nelem],
                              dtype=np.bool_)
        data[~boolmask] = na
        refvalues[k] = data

    # Check null value causes error
    with pytest.raises(ValueError) as raises:
        df.as_gpu_matrix()
    raises.match("column 'a' has null values")

    for k in df.columns:
        df[k] = df[k].fillna(na)

    mat = df.as_gpu_matrix().copy_to_host()
    for i, k in enumerate(df.columns):
        np.testing.assert_array_equal(refvalues[k], mat[:, i])


@pytest.mark.parametrize('ntake', [0, 1, 10, 123, 122, 200])
def test_dataframe_take(ntake):
    np.random.seed(0)
    df = DataFrame()

    nelem = 123
    df['ii'] = ii = np.random.randint(0, 20, nelem)
    df['ff'] = ff = np.random.random(nelem)

    take_indices = np.random.randint(0, len(df), ntake)

    def check(**kwargs):
        out = df.take(take_indices, **kwargs)
        assert len(out) == ntake
        np.testing.assert_array_equal(out.ii.to_array(), ii[take_indices])
        np.testing.assert_array_equal(out.ff.to_array(), ff[take_indices])
        if kwargs.get('ignore_index'):
            np.testing.assert_array_equal(out.index, np.arange(ntake))
        else:
            np.testing.assert_array_equal(out.index, take_indices)

    check()
    check(ignore_index=True)


def test_dataframe_append_empty():
    pdf = pd.DataFrame({
        "key": [1, 1, 1, 2, 2, 2, 3, 3, 3, 4, 4, 4],
        "value": [1, 2, 3, 4, 5, 6, 7, 8, 9, 10, 11, 12]
        })
    gdf = DataFrame.from_pandas(pdf)

    gdf['newcol'] = 100
    pdf['newcol'] = 100

    assert len(gdf['newcol']) == len(pdf)
    assert len(pdf['newcol']) == len(pdf)
    pd.testing.assert_frame_equal(gdf.to_pandas(), pdf)


def test_dataframe_setitem_from_masked_object():
    ary = np.random.randn(100)
    mask = np.zeros(100, dtype=bool)
    mask[:20] = True
    np.random.shuffle(mask)
    ary[mask] = np.nan

    test1_null = Series(ary, nan_as_null=True)
    assert(test1_null.has_null_mask)
    assert(test1_null.null_count == 20)
    test1_nan = Series(ary, nan_as_null=False)
    assert(test1_nan.null_count == 0)

    test2_null = DataFrame.from_pandas(pd.DataFrame({'a': ary}),
                                       nan_as_null=True)
    assert(test2_null['a'].has_null_mask)
    assert(test2_null['a'].null_count == 20)
    test2_nan = DataFrame.from_pandas(pd.DataFrame({'a': ary}),
                                      nan_as_null=False)
    assert(test2_nan['a'].null_count == 0)

    gpu_ary = rmm.to_device(ary)
    test3_null = Series(gpu_ary, nan_as_null=True)
    assert(test3_null.has_null_mask)
    assert(test3_null.null_count == 20)
    test3_nan = Series(gpu_ary, nan_as_null=False)
    assert(test3_nan.null_count == 0)

    test4 = DataFrame()
    lst = [1, 2, None, 4, 5, 6, None, 8, 9]
    test4['lst'] = lst
    assert(test4['lst'].has_null_mask)
    assert(test4['lst'].null_count == 2)


def test_dataframe_append_to_empty():
    pdf = pd.DataFrame()
    pdf['a'] = []
    pdf['b'] = [1, 2, 3]

    gdf = DataFrame()
    gdf['a'] = []
    gdf['b'] = [1, 2, 3]

    pd.testing.assert_frame_equal(gdf.to_pandas(), pdf)


def test_dataframe_setitem_index_len1():
    gdf = DataFrame()
    gdf['a'] = [1]
    gdf['b'] = gdf.index.as_column()

    np.testing.assert_equal(gdf.b.to_array(), [0])


def test_assign():
    gdf = DataFrame({'x': [1, 2, 3]})
    gdf2 = gdf.assign(y=gdf.x + 1)
    assert list(gdf.columns) == ['x']
    assert list(gdf2.columns) == ['x', 'y']

    np.testing.assert_equal(gdf2.y.to_array(), [2, 3, 4])


@pytest.mark.parametrize('nrows', [1, 8, 100, 1000])
def test_dataframe_hash_columns(nrows):
    gdf = DataFrame()
    data = np.asarray(range(nrows))
    data[0] = data[-1]  # make first and last the same
    gdf['a'] = data
    gdf['b'] = gdf.a + 100
    out = gdf.hash_columns(['a', 'b'])
    assert isinstance(out, Series)
    assert len(out) == nrows
    assert out.dtype == np.int32

    # Check default
    out_all = gdf.hash_columns()
    np.testing.assert_array_equal(out.to_array(), out_all.to_array())

    # Check single column
    out_one = gdf.hash_columns(['a']).to_array()
    # First matches last
    assert out_one[0] == out_one[-1]
    # Equivalent to the Series.hash_values()
    np.testing.assert_array_equal(
        gdf.a.hash_values().to_array(),
        out_one,
        )


@pytest.mark.parametrize('nrows', [3, 10, 100, 1000])
@pytest.mark.parametrize('nparts', [1, 2, 8, 13])
@pytest.mark.parametrize('nkeys', [1, 2])
def test_dataframe_hash_partition(nrows, nparts, nkeys):
    np.random.seed(123)
    gdf = DataFrame()
    keycols = []
    for i in range(nkeys):
        keyname = 'key{}'.format(i)
        gdf[keyname] = np.random.randint(0, 7 - i, nrows)
        keycols.append(keyname)
    gdf['val1'] = np.random.randint(0, nrows * 2, nrows)

    got = gdf.partition_by_hash(keycols, nparts=nparts)
    # Must return a list
    assert isinstance(got, list)
    # Must have correct number of partitions
    assert len(got) == nparts
    # All partitions must be DataFrame type
    assert all(isinstance(p, DataFrame) for p in got)
    # Check that all partitions have unique keys
    part_unique_keys = set()
    for p in got:
        if len(p):
            # Take rows of the keycolums and build a set of the key-values
            unique_keys = set(map(tuple, p.as_matrix(columns=keycols)))
            # Ensure that none of the key-values have occurred in other groups
            assert not (unique_keys & part_unique_keys)
            part_unique_keys |= unique_keys
    assert len(part_unique_keys)


@pytest.mark.parametrize('nrows', [3, 10, 50])
def test_dataframe_hash_partition_masked_value(nrows):
    gdf = DataFrame()
    gdf['key'] = np.arange(nrows)
    gdf['val'] = np.arange(nrows) + 100
    bitmask = utils.random_bitmask(nrows)
    bytemask = utils.expand_bits_to_bytes(bitmask)
    gdf['val'] = gdf['val'].set_mask(bitmask)
    parted = gdf.partition_by_hash(['key'], nparts=3)
    # Verify that the valid mask is correct
    for p in parted:
        df = p.to_pandas()
        for row in df.itertuples():
            valid = bool(bytemask[row.key])
            expected_value = row.key + 100 if valid else -1
            got_value = row.val
            assert expected_value == got_value


@pytest.mark.parametrize('nrows', [3, 10, 50])
def test_dataframe_hash_partition_masked_keys(nrows):
    gdf = DataFrame()
    gdf['key'] = np.arange(nrows)
    gdf['val'] = np.arange(nrows) + 100
    bitmask = utils.random_bitmask(nrows)
    bytemask = utils.expand_bits_to_bytes(bitmask)
    gdf['key'] = gdf['key'].set_mask(bitmask)
    parted = gdf.partition_by_hash(['key'], nparts=3)
    # Verify that the valid mask is correct
    for p in parted:
        df = p.to_pandas()
        for row in df.itertuples():
            valid = bool(bytemask[row.val - 100])
            # val is key + 100
            expected_value = row.val - 100 if valid else -1
            got_value = row.key
            assert expected_value == got_value


def test_dataframe_empty_concat():
    gdf1 = DataFrame()
    gdf1['a'] = []
    gdf1['b'] = []

    gdf2 = gdf1.copy()

    gdf3 = gd.concat([gdf1, gdf2])
    assert len(gdf3) == 0
    assert len(gdf3.columns) == 2


@pytest.mark.parametrize('nrows', [0, 3, 10, 100, 1000])
def test_nonmatching_index_setitem(nrows):
    np.random.seed(0)

    gdf = DataFrame()
    gdf['a'] = np.random.randint(2147483647, size=nrows)
    gdf['b'] = np.random.randint(2147483647, size=nrows)
    gdf = gdf.set_index('b')

    test_values = np.random.randint(2147483647, size=nrows)
    gdf['c'] = test_values
    assert(len(test_values) == len(gdf['c']))
    assert(gdf['c'].to_pandas().equals(
        Series(test_values).set_index(gdf._index).to_pandas()))


@pytest.mark.parametrize('nelem', [0, 1, 5, 20, 100])
@pytest.mark.parametrize('slice_start', [None, 0, 1, 3, 10])
@pytest.mark.parametrize('slice_end', [None, 0, 1, 30, 50, -1])
def test_dataframe_masked_slicing(nelem, slice_start, slice_end):
    gdf = DataFrame()
    gdf['a'] = list(range(nelem))
    gdf['b'] = list(range(nelem, 2 * nelem))
    gdf['a'] = gdf['a'].set_mask(utils.random_bitmask(nelem))
    gdf['b'] = gdf['b'].set_mask(utils.random_bitmask(nelem))

    def do_slice(x):
        return x[slice_start: slice_end]

    expect = do_slice(gdf.to_pandas())
    got = do_slice(gdf).to_pandas()

    pd.testing.assert_frame_equal(expect, got)


def test_from_pandas():
    df = pd.DataFrame({'x': [1, 2, 3]}, index=[4., 5., 6.])
    gdf = gd.DataFrame.from_pandas(df)
    assert isinstance(gdf, gd.DataFrame)

    pd.testing.assert_frame_equal(df, gdf.to_pandas())

    s = df.x
    gs = gd.Series.from_pandas(s)
    assert isinstance(gs, gd.Series)

    pd.testing.assert_series_equal(s, gs.to_pandas())


@pytest.mark.xfail(reason="constructor does not coerce index inputs")
def test_index_in_dataframe_constructor():
    a = pd.DataFrame({'x': [1, 2, 3]}, index=[4., 5., 6.])
    b = gd.DataFrame({'x': [1, 2, 3]}, index=[4., 5., 6.])

    pd.testing.assert_frame_equal(a, b.to_pandas())
    assert pd.testing.assert_frame_equal(a.loc[4:], b.loc[4:].to_pandas())


@pytest.mark.parametrize('nelem', [0, 2, 3, 100, 1000])
@pytest.mark.parametrize(
    'data_type',
    ['bool', 'int8', 'int16', 'int32', 'int64',
     'float32', 'float64', 'datetime64[ms]']
)
def test_from_arrow(nelem, data_type):
    df = pd.DataFrame(
        {
            'a': np.random.randint(0, 1000, nelem).astype(data_type),
            'b': np.random.randint(0, 1000, nelem).astype(data_type)
        }
    )
    padf = pa.Table.from_pandas(df, preserve_index=False)\
        .replace_schema_metadata(None)
    gdf = gd.DataFrame.from_arrow(padf)
    assert isinstance(gdf, gd.DataFrame)

    pd.testing.assert_frame_equal(df, gdf.to_pandas())

    s = pa.Array.from_pandas(df.a)
    gs = gd.Series.from_arrow(s)
    assert isinstance(gs, gd.Series)

    # For some reason PyArrow to_pandas() converts to numpy array and has
    # better type compatibility
    np.testing.assert_array_equal(s.to_pandas(), gs.to_array())


@pytest.mark.parametrize('nelem', [0, 2, 3, 100, 1000])
@pytest.mark.parametrize(
    'data_type',
    ['bool', 'int8', 'int16', 'int32', 'int64',
     'float32', 'float64', 'datetime64[ms]']
)
def test_to_arrow(nelem, data_type):
    df = pd.DataFrame(
        {
            'a': np.random.randint(0, 1000, nelem).astype(data_type),
            'b': np.random.randint(0, 1000, nelem).astype(data_type)
        }
    )
    gdf = gd.DataFrame.from_pandas(df)

    pa_df = pa.Table.from_pandas(df, preserve_index=False)\
        .replace_schema_metadata(None)
    # Pandas uses ns so need to cast columns to ms
    if data_type == 'datetime64[ms]':
        pa_df = pa_df.add_column(
                    0,
                    pa_df.column(1)
                    .cast(pa.timestamp('ms'))
                    .cast(pa.int64())
                    .cast(pa.date64())
                ).add_column(
                    0,
                    pa_df.column(0)
                    .cast(pa.timestamp('ms'))
                    .cast(pa.int64())
                    .cast(pa.date64())
                ).remove_column(2).remove_column(2)
    pa_gdf = gdf.to_arrow(preserve_index=False).replace_schema_metadata(None)

    assert isinstance(pa_gdf, pa.Table)
    assert pa.Table.equals(pa_df, pa_gdf)

    pa_s = pa.Array.from_pandas(df.a)
    # Pandas uses ns so need to cast columns to ms
    if data_type == 'datetime64[ms]':
        pa_s = pa_s.cast(pa.timestamp('ms')).cast(pa.int64()).cast(pa.date64())
    pa_gs = gdf['a'].to_arrow()

    assert isinstance(pa_gs, pa.Array)
    assert pa.Array.equals(pa_s, pa_gs)

    pa_i = pa.Array.from_pandas(df.index)
    pa_gi = gdf.index.to_arrow()

    assert isinstance(pa_gi, pa.Array)
    assert pa.Array.equals(pa_i, pa_gi)


@pytest.mark.parametrize(
    'data_type',
    ['bool', 'int8', 'int16', 'int32', 'int64',
     'float32', 'float64', 'datetime64[ms]']
)
def test_to_from_arrow_nulls(data_type):
    if data_type == 'datetime64[ms]':
        data_type = pa.date64()
    if data_type == 'bool':
        s1 = pa.array([True, None, False, None, True], type=data_type)
    else:
        s1 = pa.array([1, None, 3, None, 5], type=data_type)
    gs1 = gd.Series.from_arrow(s1)
    assert isinstance(gs1, gd.Series)
    np.testing.assert_array_equal(
        np.array(s1.buffers()[0]),
        gs1.nullmask.to_array()
    )
    assert pa.Array.equals(s1, gs1.to_arrow())

    s2 = pa.array([None, None, None, None, None], type=data_type)
    gs2 = gd.Series.from_arrow(s2)
    assert isinstance(gs2, gd.Series)
    np.testing.assert_array_equal(
        np.array(s2.buffers()[0]),
        gs2.nullmask.to_array()
    )
    assert pa.Array.equals(s2, gs2.to_arrow())


def test_to_arrow_categorical():
    df = pd.DataFrame()
    df['a'] = pd.Series(['a', 'b', 'c'], dtype="category")
    gdf = gd.DataFrame.from_pandas(df)

    pa_df = pa.Table.from_pandas(df, preserve_index=False)\
        .replace_schema_metadata(None)
    pa_gdf = gdf.to_arrow(preserve_index=False)\
        .replace_schema_metadata(None)

    assert isinstance(pa_gdf, pa.Table)
    assert pa.Table.equals(pa_df, pa_gdf)

    pa_s = pa.Array.from_pandas(df.a)
    pa_gs = gdf['a'].to_arrow()

    assert isinstance(pa_gs, pa.Array)
    assert pa.Array.equals(pa_s, pa_gs)


def test_from_arrow_missing_categorical():
    pd_cat = pd.Categorical(['a', 'b', 'c'], categories=['a', 'b'])
    pa_cat = pa.array(pd_cat, from_pandas=True)
    gd_cat = gd.Series(pa_cat)

    assert isinstance(gd_cat, gd.Series)
    pd.testing.assert_series_equal(
        pd.Series(pa_cat.to_pandas()),  # PyArrow returns a pd.Categorical
        gd_cat.to_pandas()
    )


@pytest.mark.xfail(
    raises=NotImplementedError,
    reason="PyArrow does not yet support validity masks in creating "
           "DictionaryArray objects"
)
def test_to_arrow_missing_categorical():
    pd_cat = pd.Categorical(['a', 'b', 'c'], categories=['a', 'b'])
    pa_cat = pa.array(pd_cat, from_pandas=True)
    gd_cat = gd.Series(pa_cat)

    assert isinstance(gd_cat, gd.Series)
    assert pa.Array.equals(pa_cat, gd_cat.to_arrow())


@pytest.mark.parametrize(
    'data_type',
    ['int8', 'int16', 'int32', 'int64', 'float32', 'float64', 'datetime64[ms]']
)
def test_from_scalar_typing(data_type):
    if data_type == 'datetime64[ms]':
        scalar = np.dtype('int64').type(np.random.randint(0, 5))\
            .astype('datetime64[ms]')
    else:
        scalar = np.dtype(data_type).type(np.random.randint(0, 5))

    gdf = gd.DataFrame()
    gdf['a'] = [1, 2, 3, 4, 5]
    gdf['b'] = scalar
    assert(gdf['b'].dtype == np.dtype(data_type))
    assert(len(gdf['b']) == len(gdf['a']))


@pytest.mark.parametrize(
    'data_type',
    ['int8', 'int16', 'int32', 'int64', 'float32', 'float64']
)
def test_from_python_array(data_type):
    np_arr = np.random.randint(0, 100, 10).astype(data_type)
    data = memoryview(np_arr)
    data = arr.array(data.format, data)

    gs = gd.Series(data)

    np.testing.assert_equal(gs.to_array(), np_arr)


def test_series_shape():
    ps = pd.Series([1, 2, 3, 4])
    cs = Series([1, 2, 3, 4])

    assert ps.shape == cs.shape


def test_series_shape_empty():
    ps = pd.Series()
    cs = Series([])

    assert ps.shape == cs.shape


def test_dataframe_shape():
    pdf = pd.DataFrame({'a': [0, 1, 2, 3], 'b': [0.1, 0.2, None, 0.3]})
    gdf = DataFrame.from_pandas(pdf)

    assert pdf.shape == gdf.shape


def test_dataframe_shape_empty():
    pdf = pd.DataFrame()
    gdf = DataFrame()

    assert pdf.shape == gdf.shape


def test_generated_column():
    gdf = DataFrame({'a': (i for i in range(5))})
    assert len(gdf) == 5


@pytest.fixture
def pdf():
    return pd.DataFrame({'x': range(10),
                         'y': range(10)})


@pytest.fixture
def gdf(pdf):
    return gd.DataFrame.from_pandas(pdf)


@pytest.mark.parametrize('func', [
    lambda df: df.mean(),
    lambda df: df.sum(),
    lambda df: df.min(),
    lambda df: df.max(),
    lambda df: df.std(),
    lambda df: df.count(),
    pytest.param(lambda df: df.size, marks=pytest.mark.xfail()),
])
@pytest.mark.parametrize('accessor', [
    pytest.param(lambda df: df, marks=pytest.mark.xfail(
        reason="dataframe reductions not yet supported")),
    lambda df: df.x,
])
def test_reductions(pdf, gdf, accessor, func):
    assert_eq(func(accessor(pdf)), func(accessor(gdf)))


@pytest.mark.parametrize('left', [
    pytest.param(lambda df: df, marks=pytest.mark.xfail()),
    lambda df: df.x,
    lambda df: 3,
])
@pytest.mark.parametrize('right', [
    pytest.param(lambda df: df, marks=pytest.mark.xfail()),
    lambda df: df.x,
    lambda df: 3,
])
@pytest.mark.parametrize('binop', [
    operator.add,
    operator.mul,
    pytest.param(operator.floordiv, marks=pytest.mark.xfail()),
    pytest.param(operator.truediv, marks=pytest.mark.xfail()),
    pytest.param(operator.mod, marks=pytest.mark.xfail()),
    pytest.param(operator.pow, marks=pytest.mark.xfail()),
    operator.eq,
    operator.lt,
    operator.le,
    operator.gt,
    operator.ge,
    operator.ne,
])
def test_binops(pdf, gdf, left, right, binop):
    d = binop(left(pdf), right(pdf))
    g = binop(left(gdf), right(gdf))
    assert_eq(d, g)


<<<<<<< HEAD
@pytest.mark.parametrize('func', [
    lambda df: df.empty,
    lambda df: df.x.empty,
])
def test_unary_operators(func, pdf, gdf):
    p = func(pdf)
    g = func(gdf)
    assert_eq(p, g)


def test_is_monotonic(gdf):
    pdf = pd.DataFrame({'x': [1, 2, 3]}, index=[3, 1, 2])
    gdf = gd.DataFrame.from_pandas(pdf)
    assert not gdf.index.is_monotonic
    assert not gdf.index.is_monotonic_increasing
    assert not gdf.index.is_monotonic_decreasing
=======
def test_dataframe_replace():
    # numerical
    pdf1 = pd.DataFrame({'a': [0, 1, 2, 3], 'b': [0, 1, 2, 3]})
    gdf1 = DataFrame.from_pandas(pdf1)
    pdf2 = pdf1.replace(0, 4)
    gdf2 = gdf1.replace(0, 4)
    pd.testing.assert_frame_equal(gdf2.to_pandas(), pdf2)

    # categorical
    pdf4 = pd.DataFrame({'a': ['one', 'two', 'three'],
                         'b': ['one', 'two', 'three']}, dtype='category')
    gdf4 = DataFrame.from_pandas(pdf4)
    pdf5 = pdf4.replace('two', 'three')
    gdf5 = gdf4.replace('two', 'three')
    pd.testing.assert_frame_equal(gdf5.to_pandas(), pdf5)

    # list input
    pdf6 = pdf1.replace([0, 1], [4, 5])
    gdf6 = gdf1.replace([0, 1], [4, 5])
    pd.testing.assert_frame_equal(gdf6.to_pandas(), pdf6)

    pdf7 = pdf1.replace([0, 1], 4)
    gdf7 = gdf1.replace([0, 1], 4)
    pd.testing.assert_frame_equal(gdf7.to_pandas(), pdf7)

    # dict input:
    pdf8 = pdf1.replace({'a': 0, 'b': 0}, {'a': 4, 'b': 5})
    gdf8 = gdf1.replace({'a': 0, 'b': 0}, {'a': 4, 'b': 5})
    pd.testing.assert_frame_equal(gdf8.to_pandas(), pdf8)

    pdf9 = pdf1.replace({'a': 0}, {'a': 4})
    gdf9 = gdf1.replace({'a': 0}, {'a': 4})
    pd.testing.assert_frame_equal(gdf9.to_pandas(), pdf9)
>>>>>>> 3bf7bf8b


@pytest.mark.xfail(reason="null is not supported in gpu yet")
def test_dataframe_boolean_mask_with_None():
    pdf = pd.DataFrame({'a': [0, 1, 2, 3], 'b': [0.1, 0.2, None, 0.3]})
    gdf = DataFrame.from_pandas(pdf)
    pdf_masked = pdf[[True, False, True, False]]
    gdf_masked = gdf[[True, False, True, False]]
    assert pdf_masked.to_string().split() == gdf_masked.to_string().split()


"""
This test compares cudf and Pandas dataframe boolean indexing.
"""


@pytest.mark.parametrize('mask_fn', [
    lambda x: x,
    lambda x: np.array(x),
    lambda x: pd.Series(x),
    ])
def test_dataframe_boolean_mask(pdf, gdf, mask_fn):
    mask_base = [True, False, True, False, True, False, True, False, True,
                 False]
    mask = mask_fn(mask_base)
    assert len(mask) == gdf.shape[0]
    pdf_masked = pdf[mask]
    gdf_masked = gdf[mask]
    assert pdf_masked.to_string().split() == gdf_masked.to_string().split()


"""
This test only tests boolean indexing of a cudf DataFrame with a cudf Series.
Pandas does not support cudf Series.  When masking with a Series, the length
is not required to match.
"""


def test_dataframe_boolean_mask_Series(gdf):
    mask = Series([True, False, True, False])
    mask2 = Series([True, True, True, True])
    mask3 = Series([True, True, True, True, True, True, True, True])
    mask4 = Series([True])  # More likely to trigger an undefined memory read
    mask5 = Series([False])
    mask6 = Series([False, False, False, False])
    gdf_masked = gdf[mask]
    gdf_masked2 = gdf[mask2]
    gdf_masked3 = gdf[mask3]
    gdf_masked4 = gdf[mask4]
    gdf_masked5 = gdf[mask5]
    gdf_masked6 = gdf[mask6]
    assert gdf_masked.shape[0] == 2
    assert gdf_masked2.shape[0] == 4
    assert gdf_masked3.shape[0] == 8
    assert gdf_masked4.shape[0] == 1
    assert gdf_masked5.shape[0] == 0
    assert gdf_masked6.shape[0] == 0


def test_iter(pdf, gdf):
    assert list(pdf) == list(gdf)


def test_iteritems(gdf):
    for k, v in gdf.iteritems():
        assert k in gdf.columns
        assert isinstance(v, gd.Series)
        assert_eq(v, gdf[k])


@pytest.mark.xfail(reason="our quantile result is a DataFrame, not a Series")
def test_quantile(pdf, gdf):
    assert_eq(pdf.quantile(), gdf.quantile())


def test_from_pandas_function(pdf):
    gdf = gd.from_pandas(pdf)
    assert isinstance(gdf, gd.DataFrame)
    assert_eq(pdf, gdf)

    gdf = gd.from_pandas(pdf.x)
    assert isinstance(gdf, gd.Series)
    assert_eq(pdf.x, gdf)

    with pytest.raises(TypeError):
        gd.from_pandas(123)


@pytest.mark.parametrize('preserve_index', [True, False])
def test_arrow_pandas_compat(pdf, gdf, preserve_index):
    pdf['z'] = range(10)
    pdf = pdf.set_index('z')
    gdf['z'] = range(10)
    gdf = gdf.set_index('z')

    pdf_arrow_table = pa.Table.from_pandas(pdf, preserve_index=preserve_index)
    gdf_arrow_table = gdf.to_arrow(preserve_index=preserve_index)

    assert(pa.Table.equals(pdf_arrow_table, gdf_arrow_table))

    gdf2 = DataFrame.from_arrow(pdf_arrow_table)
    pdf2 = pdf_arrow_table.to_pandas()

    assert_eq(pdf2, gdf2)


@pytest.mark.parametrize('nrows', [1, 8, 100, 1000])
def test_series_hash_encode(nrows):
    data = np.asarray(range(nrows))
    s = Series(data, name="x1")
    num_features = 1000

    encoded_series = s.hash_encode(num_features)
    assert isinstance(encoded_series, gd.Series)
    enc_arr = encoded_series.to_array()
    assert np.all(enc_arr >= 0)
    assert np.max(enc_arr) < num_features

    enc_with_name_arr = s.hash_encode(num_features, use_name=True).to_array()
    assert enc_with_name_arr[0] != enc_arr[0]


@pytest.mark.parametrize('dtype', ['int8', 'int16', 'int32', 'int64',
                                   'float32', 'float64'])
def test_cuda_array_interface(dtype):
    try:
        import cupy
        _have_cupy = True
    except ImportError:
        _have_cupy = False
    if not _have_cupy:
        pytest.skip('CuPy is not installed')

    np_data = np.arange(10).astype(dtype)
    cupy_data = cupy.array(np_data)
    pd_data = pd.Series(np_data)

    cudf_data = gd.Series(cupy_data)
    assert_eq(pd_data, cudf_data)

    gdf = gd.DataFrame()
    gdf['test'] = cupy_data
    pd_data.name = 'test'
    assert_eq(pd_data, gdf['test'])


@pytest.mark.parametrize('nelem', [0, 2, 3, 100])
@pytest.mark.parametrize('nchunks', [1, 2, 5, 10])
@pytest.mark.parametrize(
    'data_type',
    ['bool', 'int8', 'int16', 'int32', 'int64',
     'float32', 'float64', 'datetime64[ms]']
)
def test_from_arrow_chunked_arrays(nelem, nchunks, data_type):
    np_list_data = [np.random.randint(0, 100, nelem).astype(data_type) for
                    i in range(nchunks)]
    pa_chunk_array = pa.chunked_array(np_list_data)

    expect = pd.Series(pa_chunk_array.to_pandas())
    got = gd.Series(pa_chunk_array)

    assert_eq(expect, got)

    np_list_data2 = [np.random.randint(0, 100, nelem).astype(data_type) for
                     i in range(nchunks)]
    pa_chunk_array2 = pa.chunked_array(np_list_data2)
    pa_table = pa.Table.from_arrays([pa_chunk_array, pa_chunk_array2],
                                    names=['a', 'b'])

    expect = pa_table.to_pandas()
    got = gd.DataFrame.from_arrow(pa_table)

    assert_eq(expect, got)


def test_gpu_memory_usage_with_boolmask():
    from numba import cuda
    import cudf
    ctx = cuda.current_context()

    def query_GPU_memory(note=''):
        memInfo = ctx.get_memory_info()
        usedMemoryGB = (memInfo.total - memInfo.free)/1e9
        return usedMemoryGB

    cuda.current_context().deallocations.clear()
    nRows = int(1e8)
    nCols = 2
    dataNumpy = np.asfortranarray(np.random.rand(nRows, nCols))
    colNames = ['col'+str(iCol) for iCol in range(nCols)]
    pandasDF = pd.DataFrame(data=dataNumpy, columns=colNames, dtype=np.float32)
    cudaDF = cudf.dataframe.DataFrame.from_pandas(pandasDF)
    boolmask = cudf.Series(np.random.randint(1, 2, len(cudaDF)).astype('bool'))

    memory_used = query_GPU_memory()
    cudaDF = cudaDF[boolmask]

    assert cudaDF.index._values.data.mem.device_ctypes_pointer ==\
        cudaDF['col0'].index._values.data.mem.device_ctypes_pointer
    assert cudaDF.index._values.data.mem.device_ctypes_pointer ==\
        cudaDF['col1'].index._values.data.mem.device_ctypes_pointer

    assert memory_used == query_GPU_memory()


def test_boolmask(pdf, gdf):
    boolmask = np.random.randint(0, 2, len(pdf)) > 0
    gdf = gdf[boolmask]
    pdf = pdf[boolmask]
    assert_eq(pdf, gdf)


def test_1row_arrow_table():
    data = [pa.array([0]), pa.array([1])]
    batch = pa.RecordBatch.from_arrays(data, ['f0', 'f1'])
    table = pa.Table.from_batches([batch])

    expect = table.to_pandas()
    got = DataFrame.from_arrow(table)
    assert_eq(expect, got)


def test_arrow_handle_no_index_name(pdf, gdf):
    gdf_arrow = gdf.to_arrow()
    pdf_arrow = pa.Table.from_pandas(pdf)
    assert pa.Table.equals(pdf_arrow, gdf_arrow)

    got = DataFrame.from_arrow(gdf_arrow)
    expect = pdf_arrow.to_pandas()
    assert_eq(expect, got)<|MERGE_RESOLUTION|>--- conflicted
+++ resolved
@@ -1298,7 +1298,6 @@
     assert_eq(d, g)
 
 
-<<<<<<< HEAD
 @pytest.mark.parametrize('func', [
     lambda df: df.empty,
     lambda df: df.x.empty,
@@ -1315,7 +1314,8 @@
     assert not gdf.index.is_monotonic
     assert not gdf.index.is_monotonic_increasing
     assert not gdf.index.is_monotonic_decreasing
-=======
+
+
 def test_dataframe_replace():
     # numerical
     pdf1 = pd.DataFrame({'a': [0, 1, 2, 3], 'b': [0, 1, 2, 3]})
@@ -1349,7 +1349,6 @@
     pdf9 = pdf1.replace({'a': 0}, {'a': 4})
     gdf9 = gdf1.replace({'a': 0}, {'a': 4})
     pd.testing.assert_frame_equal(gdf9.to_pandas(), pdf9)
->>>>>>> 3bf7bf8b
 
 
 @pytest.mark.xfail(reason="null is not supported in gpu yet")
